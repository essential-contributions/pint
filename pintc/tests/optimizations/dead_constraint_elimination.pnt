const a = true;
const b = 3 < 4;
const c = { 1, 2 };
const d: int[5] = [0, 1, 2, 3, 4];

predicate Test(x: int, y: int) {
    constraint x == 1;

    // should be simplified to appropriate branch
    constraint (true || (::x == ::y));
    constraint ((::x == ::y) || true);
    constraint (true && (::x == ::y));
    constraint ((::x == ::y) && true);
    constraint (false || (::x == ::y));
    constraint ((::x == ::y) || false);

    // trivial and should be removed
    constraint true;
    constraint !false;
    constraint 1 + 2 == 3;
    constraint a;
    constraint b;
    constraint c.0 > d[0];
    constraint d[0] < c.1;

    // non-trivial that should be kept for now
    constraint x < y;
    constraint x == x;
}

// parsed <<<
// const ::b = (3 < 4);
// const ::d: int[5] = [0, 1, 2, 3, 4];
// const ::a = true;
// const ::c = {1, 2};
<<<<<<< HEAD
//
// predicate ::Test {
//     var ::x;
//     var ::y: int;
=======
// 
// predicate ::Test(
//     ::x: int,
//     ::y: int,
// ) {
>>>>>>> 5230be7f
//     constraint (::x == 1);
//     constraint (true || (::x == ::y));
//     constraint ((::x == ::y) || true);
//     constraint (true && (::x == ::y));
//     constraint ((::x == ::y) && true);
//     constraint (false || (::x == ::y));
//     constraint ((::x == ::y) || false);
//     constraint true;
//     constraint !false;
//     constraint ((1 + 2) == 3);
//     constraint ::a;
//     constraint ::b;
//     constraint (::c.0 > ::d[0]);
//     constraint (::d[0] < ::c.1);
//     constraint (::x < ::y);
//     constraint (::x == ::x);
// }
// >>>

// flattened <<<
// const ::b: bool = true;
// const ::d: int[5] = [0, 1, 2, 3, 4];
// const ::a: bool = true;
// const ::c: {int, int} = {1, 2};
<<<<<<< HEAD
//
// predicate ::Test {
//     var ::x: int;
//     var ::y: int;
=======
// 
// predicate ::Test(
//     ::x: int,
//     ::y: int,
// ) {
>>>>>>> 5230be7f
//     constraint (::x == 1);
//     constraint (true || (::x == ::y));
//     constraint ((::x == ::y) || true);
//     constraint (true && (::x == ::y));
//     constraint ((::x == ::y) && true);
//     constraint (false || (::x == ::y));
//     constraint ((::x == ::y) || false);
//     constraint true;
//     constraint !false;
//     constraint ((1 + 2) == 3);
//     constraint true;
//     constraint true;
//     constraint (1 > 0);
//     constraint (0 < 2);
//     constraint (::x < ::y);
//     constraint (::x == ::x);
//     constraint __eq_set(__mut_keys(), {0});
// }
// >>>

// optimized <<<
// const ::b: bool = true;
// const ::d: int[5] = [0, 1, 2, 3, 4];
// const ::a: bool = true;
// const ::c: {int, int} = {1, 2};
<<<<<<< HEAD
//
// predicate ::Test {
//     var ::x: int;
//     var ::y: int;
=======
// 
// predicate ::Test(
//     ::x: int,
//     ::y: int,
// ) {
>>>>>>> 5230be7f
//     constraint (::x == 1);
//     constraint (::x == ::y);
//     constraint (::x == ::y);
//     constraint (::x == ::y);
//     constraint (::x == ::y);
//     constraint (::x < ::y);
//     constraint (::x == ::x);
//     constraint __eq_set(__mut_keys(), {0});
// }
// >>>

// warnings <<<
// >>><|MERGE_RESOLUTION|>--- conflicted
+++ resolved
@@ -33,18 +33,11 @@
 // const ::d: int[5] = [0, 1, 2, 3, 4];
 // const ::a = true;
 // const ::c = {1, 2};
-<<<<<<< HEAD
-//
-// predicate ::Test {
-//     var ::x;
-//     var ::y: int;
-=======
 // 
 // predicate ::Test(
 //     ::x: int,
 //     ::y: int,
 // ) {
->>>>>>> 5230be7f
 //     constraint (::x == 1);
 //     constraint (true || (::x == ::y));
 //     constraint ((::x == ::y) || true);
@@ -69,18 +62,11 @@
 // const ::d: int[5] = [0, 1, 2, 3, 4];
 // const ::a: bool = true;
 // const ::c: {int, int} = {1, 2};
-<<<<<<< HEAD
-//
-// predicate ::Test {
-//     var ::x: int;
-//     var ::y: int;
-=======
 // 
 // predicate ::Test(
 //     ::x: int,
 //     ::y: int,
 // ) {
->>>>>>> 5230be7f
 //     constraint (::x == 1);
 //     constraint (true || (::x == ::y));
 //     constraint ((::x == ::y) || true);
@@ -106,18 +92,11 @@
 // const ::d: int[5] = [0, 1, 2, 3, 4];
 // const ::a: bool = true;
 // const ::c: {int, int} = {1, 2};
-<<<<<<< HEAD
-//
-// predicate ::Test {
-//     var ::x: int;
-//     var ::y: int;
-=======
 // 
 // predicate ::Test(
 //     ::x: int,
 //     ::y: int,
 // ) {
->>>>>>> 5230be7f
 //     constraint (::x == 1);
 //     constraint (::x == ::y);
 //     constraint (::x == ::y);
@@ -127,6 +106,7 @@
 //     constraint (::x == ::x);
 //     constraint __eq_set(__mut_keys(), {0});
 // }
+
 // >>>
 
 // warnings <<<
