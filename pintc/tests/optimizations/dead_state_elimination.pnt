--- conflicted
+++ resolved
@@ -124,22 +124,12 @@
 //     ::g: int,
 //     ::h: bool,
 // ) {
-<<<<<<< HEAD
-//     let ::a: int = __storage_get({0});
-//     let ::c: int[2] = __storage_get({1, 0});
-//     let ::d: {int, int} = __storage_get({2, 0});
-//     let ::d_0: int = __storage_get({2, 0});
-//     let ::e_0: bool = __storage_get({3, 0});
-//     let ::e_1: bool = __storage_get({3, 1});
-=======
 //     let ::a: int = __pre_state({0});
-//     let ::b: int = __pre_state({0});
 //     let ::c: int[2] = __pre_state({1, 0});
 //     let ::d: {int, int} = __pre_state({2, 0});
 //     let ::d_0: int = __pre_state({2, 0});
 //     let ::e_0: bool = __pre_state({3, 0});
 //     let ::e_1: bool = __pre_state({3, 1});
->>>>>>> 01c8a85f
 //     constraint (::a' >= (::a + 42));
 //     constraint (((__size_of(::a) == 0) && (::a' == 1)) || (::a' == (::a + 1)));
 //     constraint (::c'[0] == 42);
