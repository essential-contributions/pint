macro @decls_only($a) {
    constraint $a > 0;
}

// @decls_only() doesn't return an expression and can't be used here.
let x = @decls_only(11);

// This is OK.
@decls_only(22);

solve satisfy;

// intermediate <<<
// var ::x;
// constraint (::x == <REMOVED MACRO CALL>);
// constraint (11 > 0);
// constraint (22 > 0);
// solve satisfy;
// >>>

// typecheck_failure <<<
// macro call is not an expression
// @128..143: macro call does not expand to an expression
// macros which contain only declarations may only be used at the top level of an intent and not as an expression
<<<<<<< HEAD
// unable to determine expression type
// @124..125: type of this expression is ambiguous
// compiler internal error: missing expr key in expr_types slotmap when checking constraint expr types
=======
>>>>>>> 8e41bae2
// >>><|MERGE_RESOLUTION|>--- conflicted
+++ resolved
@@ -22,10 +22,4 @@
 // macro call is not an expression
 // @128..143: macro call does not expand to an expression
 // macros which contain only declarations may only be used at the top level of an intent and not as an expression
-<<<<<<< HEAD
-// unable to determine expression type
-// @124..125: type of this expression is ambiguous
-// compiler internal error: missing expr key in expr_types slotmap when checking constraint expr types
-=======
->>>>>>> 8e41bae2
 // >>>