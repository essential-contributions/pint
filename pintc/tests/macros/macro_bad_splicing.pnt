--- conflicted
+++ resolved
@@ -19,12 +19,7 @@
 // a macro named `::@add` is defined but not with the required signature to fulfill this call
 // spliced variable `::b` must be an array
 // @123..125: unable to splice non-array variable `::b`
-<<<<<<< HEAD
-// expected `!`, `(`, `+`, `-`, `::`, `[`, `a boolean`, `a literal`, `an identifier`, `cond`, `constraint`, `enum`, `exists`, `forall`, `if`, `interface`, `macro_name`, `solve`, `state`, `type`, `use`, `var`, `{`, or `}`, found `~b`
-// @123..125: expected `!`, `(`, `+`, `-`, `::`, `[`, `a boolean`, `a literal`, `an identifier`, `cond`, `constraint`, `enum`, `exists`, `forall`, `if`, `interface`, `macro_name`, `solve`, `state`, `type`, `use`, `var`, `{`, or `}`
-=======
-// expected `!`, `(`, `+`, `-`, `::`, `[`, `cond`, `constraint`, `enum`, `exists`, `false`, `forall`, `ident`, `if`, `int_lit`, `intent`, `interface`, `macro_name`, `pub`, `real_lit`, `solve`, `state`, `str_lit`, `true`, `type`, `use`, `var`, `{`, or `}`, found `~b`
-// @123..125: expected `!`, `(`, `+`, `-`, `::`, `[`, `cond`, `constraint`, `enum`, `exists`, `false`, `forall`, `ident`, `if`, `int_lit`, `intent`, `interface`, `macro_name`, `pub`, `real_lit`, `solve`, `state`, `str_lit`, `true`, `type`, `use`, `var`, `{`, or `}`
->>>>>>> b263a9aa
+// expected `!`, `(`, `+`, `-`, `::`, `[`, `a boolean`, `a literal`, `an identifier`, `cond`, `constraint`, `enum`, `exists`, `forall`, `if`, `intent`, `interface`, `macro_name`, `pub`, `solve`, `state`, `type`, `use`, `var`, `{`, or `}`, found `~b`
+// @123..125: expected `!`, `(`, `+`, `-`, `::`, `[`, `a boolean`, `a literal`, `an identifier`, `cond`, `constraint`, `enum`, `exists`, `forall`, `if`, `intent`, `interface`, `macro_name`, `pub`, `solve`, `state`, `type`, `use`, `var`, `{`, or `}`
 // @118..130: when making macro call to '::@add'
 // >>>