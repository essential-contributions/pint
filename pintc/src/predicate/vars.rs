use super::{Contract, DisplayWithPred, Ident, Predicate};
use crate::{
    error::{ErrorEmitted, Handler},
    span::Span,
    types::{Path, Type},
};
use pint_abi_types::VarABI;
use std::fmt::{self, Formatter};

/// A decision variable with an optional type.
#[derive(Clone, Debug)]
pub struct Var {
    pub name: Path,
    pub is_pub: bool,
    pub span: Span,
}

slotmap::new_key_type! { pub struct VarKey; }

#[derive(Debug, Default, Clone)]
pub struct Vars {
    vars: slotmap::SlotMap<VarKey, Var>,
    var_types: slotmap::SecondaryMap<VarKey, Type>,
    order: Vec<VarKey>,
}

impl Vars {
    /// Returns a read-only iterator to the `vars` map
    pub fn vars(&self) -> impl Iterator<Item = (VarKey, &Var)> {
        self.order.iter().map(|&key| (key, &self.vars[key]))
    }

    /// Returns the order of the provided `VarKey` as tracked in the `order` vector
    pub fn position(&self, key: VarKey) -> Option<usize> {
        self.order.iter().position(|k| *k == key)
    }

    /// Inserts a variable with its type
    pub fn insert(&mut self, var: Var, ty: Type) -> VarKey {
        let key = self.vars.insert(var);
        self.var_types.insert(key, ty);
        self.order.push(key);
        key
    }

    /// Inserts a variable with its type at a particular position
    pub fn insert_at(&mut self, index: usize, var: Var, ty: Type) -> VarKey {
        let key = self.vars.insert(var);
        self.var_types.insert(key, ty);
        self.order.insert(index, key);
        key
    }

    /// Removes a variable and its type given an `VarKey`
    pub fn remove(&mut self, key: VarKey) {
        self.vars.remove(key);
        self.var_types.remove(key);
        self.order.retain(|&k| k != key);
    }

    /// Apply function `f` on every var
    pub fn update_vars(&mut self, f: impl FnOnce(&mut Var) + std::marker::Copy) {
        for (_, var) in self.vars.iter_mut() {
            f(var)
        }
    }

    /// Apply function `f` on every var type
    /// Only the `Type`s can be mutated, not the keys
    pub fn update_types(&mut self, f: impl FnOnce(VarKey, &mut Type) + std::marker::Copy) {
        for (key, ty) in self.var_types.iter_mut() {
            f(key, ty)
        }
    }
}

impl VarKey {
    /// Returns an `Option` containing the `Var` corresponding to key `self`. Returns `None` if
    /// the key can't be found in the `vars` map.
    pub fn try_get<'a>(&'a self, pred: &'a Predicate) -> Option<&Var> {
        pred.vars.vars.get(*self)
    }

    /// Returns the `Var` corresponding to key `self`. Panics if the key can't be found in the
    /// `vars` map.
    pub fn get<'a>(&'a self, pred: &'a Predicate) -> &Var {
        pred.vars.vars.get(*self).unwrap()
    }

    /// Returns the type of key `self` given a `Predicate`. Panics if the type can't be
    /// found in the `var_types` map.
    pub fn get_ty<'a>(&'a self, pred: &'a Predicate) -> &Type {
        pred.vars.var_types.get(*self).unwrap()
    }

<<<<<<< HEAD
    /// Returns a mutable reference to the type of key `self` given a `Predicate`. Panics if the type can't be
    /// found in the `var_types` map.
    pub fn get_ty_mut<'a>(&'a self, pred: &'a mut Predicate) -> &mut Type {
        pred.vars.var_types.get_mut(*self).unwrap()
    }

    /// Set the type of key `self` in an `Predicate`. Panics if the type can't be found in
=======
    /// Set the type of key `self` in a `Predicate`. Panics if the type can't be found in
>>>>>>> 75b39d4e
    /// the `var_types` map.
    pub fn set_ty<'a>(&'a self, ty: Type, pred: &'a mut Predicate) {
        pred.vars.var_types.insert(*self, ty);
    }

    /// Generate a `VarABI` given a `VarKey` and a `PredKey`
    pub fn abi(
        &self,
        handler: &Handler,
        contract: &Contract,
        pred: &Predicate,
    ) -> Result<VarABI, ErrorEmitted> {
        Ok(VarABI {
            name: self.get(pred).name.clone(),
            ty: self.get_ty(pred).abi(handler, contract)?,
        })
    }
}

impl DisplayWithPred for VarKey {
    fn fmt(&self, f: &mut Formatter, contract: &Contract, pred: &Predicate) -> fmt::Result {
        let var = &self.get(pred);
        if var.is_pub {
            write!(f, "pub ")?;
        }
        write!(f, "var {}", var.name)?;
        let ty = self.get_ty(pred);
        if !ty.is_unknown() {
            write!(f, ": {}", contract.with_ctrct(ty))?;
        }
        Ok(())
    }
}

impl Predicate {
    pub fn insert_var(
        &mut self,
        handler: &Handler,
        mod_prefix: &str,
        local_scope: Option<&str>,
        is_pub: bool,
        name: &Ident,
        ty: Option<Type>,
    ) -> std::result::Result<(VarKey, String), ErrorEmitted> {
        let full_name =
            self.symbols
                .add_symbol(handler, mod_prefix, local_scope, name, name.span.clone())?;
        let var_key = self.vars.insert(
            Var {
                name: full_name.clone(),
                is_pub,
                span: name.span.clone(),
            },
            if let Some(ty) = ty {
                ty
            } else {
                Type::Unknown(name.span.clone())
            },
        );

        Ok((var_key, full_name))
    }

    pub(crate) fn vars(&self) -> impl Iterator<Item = (VarKey, &Var)> {
        self.vars.vars()
    }
}<|MERGE_RESOLUTION|>--- conflicted
+++ resolved
@@ -93,17 +93,13 @@
         pred.vars.var_types.get(*self).unwrap()
     }
 
-<<<<<<< HEAD
     /// Returns a mutable reference to the type of key `self` given a `Predicate`. Panics if the type can't be
     /// found in the `var_types` map.
     pub fn get_ty_mut<'a>(&'a self, pred: &'a mut Predicate) -> &mut Type {
         pred.vars.var_types.get_mut(*self).unwrap()
     }
 
-    /// Set the type of key `self` in an `Predicate`. Panics if the type can't be found in
-=======
     /// Set the type of key `self` in a `Predicate`. Panics if the type can't be found in
->>>>>>> 75b39d4e
     /// the `var_types` map.
     pub fn set_ty<'a>(&'a self, ty: Type, pred: &'a mut Predicate) {
         pred.vars.var_types.insert(*self, ty);
