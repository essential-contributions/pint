--- conflicted
+++ resolved
@@ -85,14 +85,12 @@
         // add constraints on mutable keys
         let _ = lower_storage_accesses(handler, &mut self);
 
-<<<<<<< HEAD
-        // Remove dead state declarations
-        clean_dead_state_decls(&mut self);
-=======
         // Lower accesses to pub vars to `__transient` intrinsics. Also insert any relevant
         // constraints on contract and predicate addresses.
         let _ = lower_pub_var_accesses(handler, &mut self);
->>>>>>> e294ace8
+
+        // Remove dead state declarations
+        clean_dead_state_decls(&mut self);
 
         // Ensure that the final contract is indeed final
         if !handler.has_errors() {
