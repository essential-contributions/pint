--- conflicted
+++ resolved
@@ -129,12 +129,8 @@
             return Err(handler.cancel());
         }
 
-<<<<<<< HEAD
-        // Lower accesses to pub vars
-=======
         // Lower accesses to pub vars to `__pub_var` intrinsics. Also insert any relevant
         // constraints on contract and predicate addresses.
->>>>>>> 8544dc83
         let _ = handler.scope(|handler| lower_pub_var_accesses(handler, &mut self));
         if handler.has_errors() {
             println!("Error after lower_pub_var_accesses");
