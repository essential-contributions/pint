use super::{
    BlockStatement, Const, ConstraintDecl, Expr, ExprKey, Ident, IfDecl, Inference,
    InterfaceInstance, Predicate, PredicateInstance, VarKey,
};
use crate::{
    error::{CompileError, Error, ErrorEmitted, Handler, LargeTypeError},
    expr::{BinaryOp, GeneratorKind, Immediate, TupleAccess, UnaryOp},
    predicate::StorageVar,
    span::{empty_span, Span, Spanned},
    types::{EnumDecl, EphemeralDecl, NewTypeDecl, Path, PrimitiveKind, Type},
};
use fxhash::{FxHashMap, FxHashSet};

impl Predicate {
    pub(super) fn lower_newtypes(&mut self, handler: &Handler) -> Result<(), ErrorEmitted> {
        self.check_recursive_newtypes(handler)?;
        self.lower_newtypes_in_newtypes(handler)?;
        self.lower_newtypes_in_contract();

        Ok(())
    }

    fn check_recursive_newtypes(&self, handler: &Handler) -> Result<(), ErrorEmitted> {
        fn inspect_type_names<'a>(
            handler: &Handler,
            new_types: &'a [NewTypeDecl],
            seen_names: &mut FxHashMap<&'a str, &'a Span>,
            ty: &'a Type,
        ) -> Result<(), ErrorEmitted> {
            match ty {
                Type::Custom {
                    path,
                    span: custom_ty_span,
                } => {
                    // Look-up the name to confirm it's a new-type.
                    if let Some((new_ty, new_ty_span)) =
                        new_types.iter().find_map(|NewTypeDecl { name, ty, span }| {
                            (path == &name.name).then_some((ty, span))
                        })
                    {
                        // This is a new-type; have we seen it before?
                        if let Some(seen_span) = seen_names.get(path.as_str()) {
                            // We have!  Bad news.
                            Err(handler.emit_err(Error::Compile {
                                error: CompileError::RecursiveNewType {
                                    name: path.to_string(),
                                    decl_span: (*seen_span).clone(),
                                    use_span: custom_ty_span.clone(),
                                },
                            }))
                        } else {
                            // We need to add then remove the new path to the 'seen' list; if we
                            // don't remove it we'll get false positives.
                            seen_names.insert(path.as_str(), new_ty_span);
                            let res = inspect_type_names(handler, new_types, seen_names, new_ty);
                            seen_names.remove(path.as_str());
                            res
                        }
                    } else {
                        // Will be a path to an enum or variant.
                        Ok(())
                    }
                }

                Type::Array { ty, .. } => inspect_type_names(handler, new_types, seen_names, ty),

                Type::Tuple { fields, .. } => fields
                    .iter()
                    .try_for_each(|(_, ty)| inspect_type_names(handler, new_types, seen_names, ty)),

                Type::Alias { ty, .. } => inspect_type_names(handler, new_types, seen_names, ty),

                Type::Map { ty_from, ty_to, .. } => {
                    inspect_type_names(handler, new_types, seen_names, ty_from)?;
                    inspect_type_names(handler, new_types, seen_names, ty_to)
                }

                Type::Error(_) | Type::Unknown(_) | Type::Primitive { .. } => Ok(()),
            }
        }

        for NewTypeDecl { name, ty, span } in &self.new_types {
            let mut seen_names = FxHashMap::from_iter(std::iter::once((name.name.as_str(), span)));

            let _ = inspect_type_names(handler, &self.new_types, &mut seen_names, ty);
        }

        if handler.has_errors() {
            Err(handler.cancel())
        } else {
            Ok(())
        }
    }

    fn lower_newtypes_in_newtypes(&mut self, handler: &Handler) -> Result<(), ErrorEmitted> {
        // Remove comment: lowers newtypes that are in NewTypeDecl vector, just loops and recurses til done

        // Search for a custom type with a specific name and return a mut ref to it.
        fn get_custom_type_mut_ref<'a>(
            custom_path: &str,
            ty: &'a mut Type,
        ) -> Option<&'a mut Type> {
            match ty {
                Type::Custom { path, .. } => (path == custom_path).then_some(ty),

                Type::Array { ty, .. } => get_custom_type_mut_ref(custom_path, ty),

                Type::Tuple { fields, .. } => fields
                    .iter_mut()
                    .find_map(|(_, fld_ty)| get_custom_type_mut_ref(custom_path, fld_ty)),

                Type::Alias { ty, .. } => get_custom_type_mut_ref(custom_path, ty),

                Type::Map { ty_from, ty_to, .. } => get_custom_type_mut_ref(custom_path, ty_from)
                    .or_else(|| get_custom_type_mut_ref(custom_path, ty_to)),

                Type::Error(_) | Type::Unknown(_) | Type::Primitive { .. } => None,
            }
        }

        // Any custom types referred to *within new types* need to be converted to type aliases.
        // E.g.,
        //   type A = int;
        //   type B = { A, A };
        //   // B will have `Type::Custom("A")` which need to be `Type::Alias("A", int)`

        for new_type_idx in 0..self.new_types.len() {
            // We're replacing only a single new type at a time, if found in other new-types.
            let new_type = self.new_types[new_type_idx].clone();

            // Replace the next found custom type which needs to be replaced with a an alias.
            // There may be multiple replacements required per iteration, so we'll visit every
            // current new-type decl per iteration until none are updated.
            for loop_check in 0.. {
                let mut modified = false;

                for NewTypeDecl { ref mut ty, .. } in &mut self.new_types {
                    if let Some(custom_ty) = get_custom_type_mut_ref(&new_type.name.name, ty) {
                        *custom_ty = Type::Alias {
                            path: new_type.name.name.clone(),
                            ty: Box::new(new_type.ty.clone()),
                            span: new_type.span.clone(),
                        };

                        modified = true;
                    }
                }

                if !modified {
                    break;
                }

                if loop_check > 10_000 {
                    return Err(handler.emit_err(Error::Compile {
                        error: CompileError::Internal {
                            msg: "infinite loop in lower_newtypes_in_newtypes()",
                            span: empty_span(),
                        },
                    }));
                }
            }
        }

        Ok(())
    }

    fn lower_newtypes_in_contract(&mut self) {
        use std::borrow::BorrowMut;

        fn replace_custom_type(new_types: &[NewTypeDecl], ty: &mut Type) {
            match ty {
                Type::Custom { path, .. } => {
                    if let Some((new_ty, new_span)) =
                        new_types.iter().find_map(|NewTypeDecl { name, ty, span }| {
                            (&name.name == path).then_some((ty, span))
                        })
                    {
                        *ty = Type::Alias {
                            path: path.clone(),
                            ty: Box::new(new_ty.clone()),
                            span: new_span.clone(),
                        };
                    }
                }

                Type::Alias { ty, .. } => replace_custom_type(new_types, ty),

                Type::Array { ty, .. } => {
                    replace_custom_type(new_types, ty.borrow_mut());
                }

                Type::Tuple { fields, .. } => {
                    for (_, ty) in fields.iter_mut() {
                        replace_custom_type(new_types, ty);
                    }
                }

                Type::Map { ty_from, ty_to, .. } => {
                    // @mohammad, should we error here? ----
                    // this is part of the type checking so it seems like we should?
                    // as in we shouldn't allow a var to be a map type?
                    // var x: ( int => int );
                    // - should we still replace any nested custom types?
                    // - note this does not catch
                    // type MyMap = (int => int); var y: MyMap;
                    // as in, y: will not trigger this, but will get lowered into (int => int)
                    // - there is no handler here so maybe its not appropriate here?
                    // - Thinking out loud, we should still lower all nested types here,
                    // since it's a recursive call and we don't know what the map
                    // is nested in. It may be a valid path.
                    println!("crazy talk");
                    println!("type from: {:?}", &ty_from);
                    println!("type to: {:?}", &ty_to);
                    replace_custom_type(new_types, ty_from);
                    replace_custom_type(new_types, ty_to);
                }

                Type::Error(_) | Type::Unknown(_) | Type::Primitive { .. } => {}
            }
        }

        // Then, loop for every known var or state type, or any `as` cast expr, or any storage
        // type, and replace any custom types which match with the type alias.
        self.vars
            .update_types(|_, ty| replace_custom_type(&self.new_types, ty));

        self.states
            .update_types(|_, ty| replace_custom_type(&self.new_types, ty));

        self.exprs.update_exprs(|_, expr| {
            if let Expr::Cast { ty, .. } = expr {
                replace_custom_type(&self.new_types, ty.borrow_mut());
            }
        });

<<<<<<< HEAD
        // TODO: Major refactor, works for now
        if let Some((storage_vars, span)) = &self.storage.clone() {
            // storage_vars.update_types
            let mut updated_storage_vars: Vec<StorageVar> = Vec::new();
            for var in storage_vars {
                // println!("storage_var ty: {:#?}", &var.ty);
                let mut temp_ty = var.ty.clone();
                replace_custom_type(&self.new_types, &mut temp_ty);
                // println!("updated storage_var ty: {:#?}", &temp_ty);
                updated_storage_vars.push(StorageVar {
                    name: var.name.clone(),
                    ty: temp_ty,
                    span: var.span.clone(),
                });
            }
            self.storage = Some((updated_storage_vars, span.clone()));
        }

        // println!("Oh boi, its the self {:#?}", &self);

        // println!("{:?}", self.storage);
        /* Some(([StorageVar { name: Ident { name: "balances", hygienic: false, span: "test.pnt":262..270 },
        ty: Map { ty_from: Primitive { kind: B256, span: "test.pnt":273..277 },
        ty_to: Primitive { kind: Int, span: "test.pnt":281..284 }, span: "test.pnt":272..285 },
        span: "test.pnt":262..285 }], "test.pnt":166..288))
            storage {
                balances: ( b256 => int ),
            } */
=======
        if let Some((storage_vars, _)) = &mut self.storage {
            for StorageVar { ty, .. } in storage_vars {
                replace_custom_type(&self.new_types, ty);
            }
        }
>>>>>>> e196e688
    }

    pub(super) fn check_undefined_types(&mut self, handler: &Handler) {
        let valid_custom_tys: FxHashSet<&String> = FxHashSet::from_iter(
            self.enums
                .iter()
                .map(|ed| &ed.name.name)
                .chain(self.new_types.iter().map(|ntd| &ntd.name.name)),
        );

        for (state_key, _) in self.states() {
            if let Type::Custom { path, span, .. } = state_key.get_ty(self) {
                if !valid_custom_tys.contains(path) {
                    handler.emit_err(Error::Compile {
                        error: CompileError::UndefinedType { span: span.clone() },
                    });
                }
            }
        }

        for (var_key, _) in self.vars() {
            if let Type::Custom { path, span, .. } = var_key.get_ty(self) {
                if !valid_custom_tys.contains(path) {
                    handler.emit_err(Error::Compile {
                        error: CompileError::UndefinedType { span: span.clone() },
                    });
                }
            }
        }

        for expr in self.exprs() {
            if let Type::Custom { path, span, .. } = expr.get_ty(self) {
                if !valid_custom_tys.contains(path) {
                    handler.emit_err(Error::Compile {
                        error: CompileError::UndefinedType { span: span.clone() },
                    });
                }
            }
        }

        for expr_key in self.exprs() {
            if let Some(Expr::Cast { ty, .. }) = expr_key.try_get(self) {
                if let Type::Custom { path, span, .. } = ty.as_ref() {
                    if !valid_custom_tys.contains(path) {
                        handler.emit_err(Error::Compile {
                            error: CompileError::UndefinedType { span: span.clone() },
                        });
                    }
                }
            }
        }
    }

    pub(super) fn check_constraint_types(&mut self, handler: &Handler) {
        // After all expression types are inferred, then all constraint expressions must be of type bool
        self.constraints.iter().for_each(|constraint_decl| {
            let expr_type = constraint_decl.expr.get_ty(self);
            if !expr_type.is_bool() {
                handler.emit_err(Error::Compile {
                    error: CompileError::ConstraintExpressionTypeError {
                        large_err: Box::new(LargeTypeError::ConstraintExpressionTypeError {
                            expected_ty: self
                                .with_pred(Type::Primitive {
                                    kind: PrimitiveKind::Bool,
                                    span: empty_span(),
                                })
                                .to_string(),
                            found_ty: self.with_pred(expr_type).to_string(),
                            span: constraint_decl.span.clone(),
                            expected_span: Some(constraint_decl.span.clone()),
                        }),
                    },
                });
            }
        })
    }

<<<<<<< HEAD
    // TODO: change name, it is bad
    pub(super) fn type_check_maps(&mut self, handler: &Handler) {
        self.vars().for_each(|(var_key, var)| {
            let ty = var_key.get_ty(self);
            if ty.is_map() {
                println!("Found a map while type checking vars");
                handler.emit_err(Error::Compile {
                    error: CompileError::VarTypeIsMap {
                        span: var.span.clone(),
                    },
                });
            }
        })
    }

    pub(super) fn type_check_all_exprs(
        &mut self,
        handler: &Handler,
        consts: &FxHashMap<String, Const>,
    ) {
        // Type check all interface instance declarations
        self.interface_instances.clone().into_iter().for_each(
            |InterfaceInstance {
                 interface,
                 address,
                 span,
                 ..
             }| {
                if !self
                    .interfaces
                    .iter()
                    .any(|e| e.name.to_string() == *interface)
                {
                    handler.emit_err(Error::Compile {
                        error: CompileError::MissingInterface {
                            name: interface.clone(),
                            span: span.clone(),
                        },
                    });
                }

                match self.type_check_next_expr(consts, address) {
                    Ok(()) => {
                        let ty = address.get_ty(self);
                        if !ty.is_b256() {
                            handler.emit_err(Error::Compile {
                                error: CompileError::AddressExpressionTypeError {
                                    large_err: Box::new(
                                        LargeTypeError::AddressExpressionTypeError {
                                            expected_ty: self
                                                .with_pred(Type::Primitive {
                                                    kind: PrimitiveKind::B256,
                                                    span: empty_span(),
                                                })
                                                .to_string(),
                                            found_ty: self.with_pred(ty).to_string(),
                                            span: self.expr_key_to_span(address),
                                            expected_span: Some(self.expr_key_to_span(address)),
                                        },
                                    ),
                                },
                            });
                        }
                    }
                    Err(err) => {
                        handler.emit_err(err);
                    }
                }
            },
        );
=======
    pub(super) fn check_storage_types(&self, handler: &Handler) {
        if !self.is_root() {
            // Only self check when we're the root predicate.
            return;
        }
>>>>>>> e196e688

        if let Some((storage_vars, _)) = &self.storage {
            for StorageVar { ty, span, .. } in storage_vars {
                if !(ty.is_bool() || ty.is_int() || ty.is_b256() || ty.is_tuple() || ty.is_array())
                {
                    if let Type::Map {
                        ref ty_from,
                        ref ty_to,
                        ..
                    } = ty
                    {
                        if !((ty_from.is_bool() || ty_from.is_int() || ty_from.is_b256())
                            && (ty_to.is_bool()
                                || ty_to.is_int()
                                || ty_to.is_b256()
                                || ty_to.is_map()
                                || ty_to.is_tuple()
                                || ty_to.is_array()))
                        {
                            // TODO: allow arbitrary types in storage maps
                            handler.emit_err(Error::Compile {
                        error: CompileError::Internal {
                            msg: "currently in storage maps, keys must be int, bool, or b256 \
                                    and values must be int or bool",
                            span: span.clone(),
                        },
                    });
                        }
                    } else {
                        // TODO: allow arbitrary types in storage blocks
                        handler.emit_err(Error::Compile {
                            error: CompileError::Internal {
                                msg: "only ints, bools, and maps are currently allowed in a \
                                        storage block",
                                span: span.clone(),
                            },
                        });
                    }
                }
            }
        }
    }

    pub(super) fn type_check_all_exprs(
        &mut self,
        handler: &Handler,
        consts: &FxHashMap<String, Const>,
    ) {
        self.check_iface_inst_addrs(handler, consts);
        self.check_pred_inst_addrs(handler, consts);

        // Check all the 'root' exprs (constraints, state init exprs, and var init exprs) one at a
        // time, gathering errors as we go. Copying the keys out first to avoid borrowing conflict.
        let mut all_expr_keys = self
            .constraints
            .iter()
            .map(|ConstraintDecl { expr: key, .. }| *key)
            .chain(self.states().map(|(_, state)| state.expr))
            .chain(self.var_inits.iter().map(|(_, expr)| *expr))
            .collect::<Vec<_>>();

        // When we're checking the root predicate we check all the consts too.
        if self.is_root() {
            all_expr_keys.extend(consts.iter().map(|(_, Const { expr, .. })| *expr));
        }

        for expr_key in all_expr_keys {
            if let Err(err) = self.type_check_single_expr(consts, expr_key) {
                handler.emit_err(err);
            }
        }

        // Now check all if declarations
        self.if_decls
            .clone()
            .iter()
            .for_each(|if_decl| self.type_check_if_decl(consts, if_decl, handler));

        // Confirm now that all decision variables are typed.
        let mut var_key_to_new_type = FxHashMap::default();
        for (var_key, var) in self.vars() {
            let ty = var_key.get_ty(self);
            if ty.is_unknown() {
                if let Some(init_expr_key) = self.var_inits.get(var_key) {
                    let ty = init_expr_key.get_ty(self);
                    if !ty.is_unknown() {
                        if var.is_pub
                            && !(ty.is_bool()
                                || ty.is_b256()
                                || ty.is_int()
                                || ty.is_tuple()
                                || ty.is_array())
                        {
                            handler.emit_err(Error::Compile {
                                error: CompileError::Internal {
                                    msg: "only `bool`, b256`, `int`, tuple, and array pub vars \
                                          are currently supported",
                                    span: var.span.clone(),
                                },
                            });
                        } else {
                            var_key_to_new_type.insert(var_key, ty.clone());
                        }
                    } else {
                        handler.emit_err(Error::Compile {
                            error: CompileError::UnknownType {
                                span: var.span.clone(),
                            },
                        });
                    }
                } else {
                    handler.emit_err(Error::Compile {
                        error: CompileError::Internal {
                            msg: "untyped variable has no initialiser",
                            span: var.span.clone(),
                        },
                    });
                }
            } else if var.is_pub
                && !(ty.is_bool() || ty.is_b256() || ty.is_int() || ty.is_tuple() || ty.is_array())
            {
                handler.emit_err(Error::Compile {
                    error: CompileError::Internal {
                        msg: "only `bool`, b256`, `int`, tuple, and array pub vars \
                            are currently supported",
                        span: var.span.clone(),
                    },
                });
            }
        }

        self.vars.update_types(|var_key, ty| {
            if let Some(new_ty) = var_key_to_new_type.get(&var_key) {
                *ty = new_ty.clone()
            }
        });

        // Confirm now that all state variables are typed.
        let mut state_key_to_new_type = FxHashMap::default();
        for (state_key, state) in self.states() {
            let state_ty = state_key.get_ty(self);
            if !state_ty.is_unknown() {
                let expr_ty = state.expr.get_ty(self);
                if !expr_ty.is_unknown() {
                    if !state_ty.eq(self, expr_ty) {
                        handler.emit_err(Error::Compile {
                            error: CompileError::StateVarInitTypeError {
                                large_err: Box::new(LargeTypeError::StateVarInitTypeError {
                                    expected_ty: self.with_pred(state_ty).to_string(),
                                    found_ty: self.with_pred(expr_ty).to_string(),
                                    span: self.expr_key_to_span(state.expr),
                                    expected_span: Some(state_ty.span().clone()),
                                }),
                            },
                        });
                    }
                    // State variables of type `Map` are not allowed
                    if state_ty.is_map() {
                        handler.emit_err(Error::Compile {
                            error: CompileError::StateVarTypeIsMap {
                                span: state.span.clone(),
                            },
                        });
                    }
                } else {
                    handler.emit_err(Error::Compile {
                        error: CompileError::UnknownType {
                            span: state.span.clone(),
                        },
                    });
                }
            } else {
                let expr_ty = state.expr.get_ty(self).clone();
                if !expr_ty.is_unknown() {
                    state_key_to_new_type.insert(state_key, expr_ty.clone());
                    // State variables of type `Map` are not allowed
                    if expr_ty.is_map() {
                        handler.emit_err(Error::Compile {
                            error: CompileError::StateVarTypeIsMap {
                                span: state.span.clone(),
                            },
                        });
                    }
                } else {
                    handler.emit_err(Error::Compile {
                        error: CompileError::UnknownType {
                            span: state.span.clone(),
                        },
                    });
                }
            }
        }
        self.states.update_types(|state_key, ty| {
            if let Some(new_ty) = state_key_to_new_type.get(&state_key) {
                *ty = new_ty.clone()
            }
        });

        // Last thing we have to do is to type check all the range expressions in array types and
        // make sure they are integers or enums
        let mut checked_range_exprs = FxHashSet::default();
        for range_expr in self
            .vars()
            .filter_map(|(var_key, _)| var_key.get_ty(self).get_array_range_expr())
            .chain(
                self.states()
                    .filter_map(|(state_key, _)| state_key.get_ty(self).get_array_range_expr()),
            )
            .chain(
                self.exprs()
                    .filter_map(|expr_key| expr_key.get_ty(self).get_array_range_expr()),
            )
            .collect::<Vec<_>>()
            .iter()
        {
            if let Err(err) = self.type_check_single_expr(consts, *range_expr) {
                handler.emit_err(err);
            } else if !(range_expr.get_ty(self).is_int()
                || range_expr.get_ty(self).is_enum(self)
                || checked_range_exprs.contains(range_expr))
            {
                handler.emit_err(Error::Compile {
                    error: CompileError::InvalidArrayRangeType {
                        found_ty: self.with_pred(range_expr.get_ty(self)).to_string(),
                        span: self.expr_key_to_span(*range_expr),
                    },
                });
                // Make sure to not collect too many duplicate errors
                checked_range_exprs.insert(range_expr);
            }
        }
    }

    fn check_iface_inst_addrs(&mut self, handler: &Handler, consts: &FxHashMap<String, Const>) {
        // Type check all interface instance declarations.
        let mut addr_keys = Vec::default();
        for InterfaceInstance {
            interface,
            address,
            span,
            ..
        } in &self.interface_instances
        {
            if self
                .interfaces
                .iter()
                .any(|e| e.name.to_string() == *interface)
            {
                // OK. Type check this address below.
                addr_keys.push(*address);
            } else {
                handler.emit_err(Error::Compile {
                    error: CompileError::MissingInterface {
                        name: interface.clone(),
                        span: span.clone(),
                    },
                });
            }
        }

        self.check_instance_addresses(handler, consts, &addr_keys);
    }

    fn check_pred_inst_addrs(&mut self, handler: &Handler, consts: &FxHashMap<String, Const>) {
        // Type check all predicate instance declarations.
        let mut addr_keys = Vec::default();
        for PredicateInstance {
            interface_instance,
            predicate,
            address,
            span,
            ..
        } in &self.predicate_instances
        {
            // Make sure that an appropriate interface instance exists and an appropriate
            // predicate interface exists.
            if let Some(interface_instance) = self
                .interface_instances
                .iter()
                .find(|e| e.name.to_string() == *interface_instance)
            {
                if let Some(interface) = self
                    .interfaces
                    .iter()
                    .find(|e| e.name.to_string() == *interface_instance.interface)
                {
                    if interface
                        .predicate_interfaces
                        .iter()
                        .any(|e| e.name.to_string() == *predicate.to_string())
                    {
                        // OK. Type check this address below.
                        addr_keys.push(*address);
                    } else {
                        handler.emit_err(Error::Compile {
                            error: CompileError::MissingPredicateInterface {
                                pred_name: predicate.name.to_string(),
                                interface_name: interface.name.to_string(),
                                span: span.clone(),
                            },
                        });
                    }
                }
            } else {
                handler.emit_err(Error::Compile {
                    error: CompileError::MissingInterfaceInstance {
                        name: interface_instance.clone(),
                        span: span.clone(),
                    },
                });
            }
        }

        self.check_instance_addresses(handler, consts, &addr_keys);
    }

    fn check_instance_addresses(
        &mut self,
        handler: &Handler,
        consts: &FxHashMap<String, Const>,
        addr_keys: &[ExprKey],
    ) {
        for address in addr_keys {
            match self.type_check_single_expr(consts, *address) {
                Ok(()) => {
                    let ty = address.get_ty(self);
                    if !ty.is_b256() {
                        handler.emit_err(Error::Compile {
                            error: CompileError::AddressExpressionTypeError {
                                large_err: Box::new(LargeTypeError::AddressExpressionTypeError {
                                    expected_ty: self
                                        .with_pred(Type::Primitive {
                                            kind: PrimitiveKind::B256,
                                            span: empty_span(),
                                        })
                                        .to_string(),
                                    found_ty: self.with_pred(ty).to_string(),
                                    span: self.expr_key_to_span(*address),
                                    expected_span: Some(self.expr_key_to_span(*address)),
                                }),
                            },
                        });
                    }
                }

                Err(err) => {
                    handler.emit_err(err);
                }
            }
        }
    }

    // Type check an if statement and all of its sub-statements including other ifs. This is a
    // recursive function.
    fn type_check_if_decl(
        &mut self,
        consts: &FxHashMap<String, Const>,
        if_decl: &IfDecl,
        handler: &Handler,
    ) {
        let IfDecl {
            condition,
            then_block,
            else_block,
            ..
        } = if_decl;

        // Make sure the condition is a `bool`
        if let Err(err) = self.type_check_single_expr(consts, *condition) {
            handler.emit_err(err);
        } else {
            let cond_ty = condition.get_ty(self);
            if !cond_ty.is_bool() {
                handler.emit_err(Error::Compile {
                    error: CompileError::NonBoolConditional {
                        ty: self.with_pred(cond_ty).to_string(),
                        conditional: "`if` statement".to_string(),
                        span: self.expr_key_to_span(*condition),
                    },
                });
            }
        }

        // Type check each block statement in the "then" block
        then_block.iter().for_each(|block_statement| {
            self.type_check_block_statement(consts, block_statement, handler);
        });

        // Type check each block statement in the "else" block, if available
        else_block.iter().flatten().for_each(|block_statement| {
            self.type_check_block_statement(consts, block_statement, handler);
        });
    }

    fn type_check_block_statement(
        &mut self,
        consts: &FxHashMap<String, Const>,
        block_statement: &BlockStatement,
        handler: &Handler,
    ) {
        match block_statement {
            BlockStatement::Constraint(ConstraintDecl { expr, .. }) => {
                if let Err(err) = self.type_check_single_expr(consts, *expr) {
                    handler.emit_err(err);
                }
            }
            BlockStatement::If(if_decl) => self.type_check_if_decl(consts, if_decl, handler),
        }
    }

    fn type_check_single_expr(
        &mut self,
        consts: &FxHashMap<String, Const>,
        expr_key: ExprKey,
    ) -> Result<(), Error> {
        // Attempt to infer all the types of each expr.
        let mut queue = Vec::new();

        // Utility to check for recursion in the queue.  A macro to avoid borrowing self.
        macro_rules! push_to_queue {
            ($dependant_key: ident, $dependency_key: ident) => {
                if queue.contains(&$dependency_key) {
                    Err(Error::Compile {
                        error: CompileError::ExprRecursion {
                            dependant_span: self.expr_key_to_span($dependant_key),
                            dependency_span: self.expr_key_to_span($dependency_key),
                        },
                    })
                } else {
                    queue.push($dependency_key);
                    Ok(())
                }
            };
        }

        // Start with this key.
        queue.push(expr_key);

        // Infer each expr type, or their dependencies.
        while let Some(next_key) = queue.last().cloned() {
            // We may already know this expr type, in which case we can pop it from the queue,
            // or we can infer it.
            if !next_key.get_ty(self).is_unknown() {
                queue.pop();
            } else {
                match self.infer_expr_key_type(consts, next_key)? {
                    // Successfully inferred its type.  Save it and pop it from the queue.
                    Inference::Type(ty) => {
                        next_key.set_ty(ty, self);
                        queue.pop();
                    }

                    // Some dependencies need to be inferred before we can get back to this
                    // expr.  When pushing dependencies we need to check if they're already
                    // queued, in which case we have a recursive dependency and an error.
                    Inference::Dependant(dep_expr_key) => push_to_queue!(next_key, dep_expr_key)?,
                    Inference::Dependencies(mut dep_expr_keys) => dep_expr_keys
                        .drain(..)
                        .try_for_each(|dep_expr_key| push_to_queue!(next_key, dep_expr_key))?,

                    // Some expressions (e.g., macro calls) just aren't valid any longer and
                    // are best ignored.
                    Inference::Ignored => {
                        queue.pop();
                    }
                }
            }
        }

        Ok(())
    }

    fn infer_expr_key_type(
        &self,
        consts: &FxHashMap<String, Const>,
        expr_key: ExprKey,
    ) -> Result<Inference, Error> {
        let expr: &Expr = expr_key.try_get(self).ok_or_else(|| Error::Compile {
            error: CompileError::Internal {
                msg: "orphaned expr key when type checking",
                span: empty_span(),
            },
        })?;

        match expr {
            Expr::Error(span) => Err(Error::Compile {
                error: CompileError::Internal {
                    msg: "unable to type check from error expression",
                    span: span.clone(),
                },
            }),

            Expr::Immediate { value, span } => self.infer_immediate(value, span),

            Expr::Array {
                elements,
                range_expr,
                span,
            } => self.infer_array_expr(*range_expr, elements, span),

            Expr::Tuple { fields, span } => self.infer_tuple_expr(fields, span),

            Expr::PathByKey(var_key, span) => self.infer_path_by_key(*var_key, span),

            Expr::PathByName(path, span) => self.infer_path_by_name(consts, path, span),

            Expr::StorageAccess(name, span) => self.infer_storage_access(name, span),

            Expr::ExternalStorageAccess {
                interface_instance,
                name,
                span,
                ..
            } => self.infer_external_storage_access(interface_instance, name, span),

            Expr::UnaryOp {
                op,
                expr: op_expr_key,
                span,
            } => self.infer_unary_op(*op, *op_expr_key, span),

            Expr::BinaryOp { op, lhs, rhs, span } => self.infer_binary_op(*op, *lhs, *rhs, span),

            Expr::MacroCall { .. } => Ok(Inference::Ignored),

            Expr::IntrinsicCall { name, args, span } => {
                self.infer_intrinsic_call_expr(name, args, span)
            }

            Expr::Select {
                condition,
                then_expr,
                else_expr,
                span,
            } => self.infer_select_expr(*condition, *then_expr, *else_expr, span),

            Expr::Index { expr, index, span } => self.infer_index_expr(*expr, *index, span),

            Expr::TupleFieldAccess { tuple, field, span } => {
                self.infer_tuple_access_expr(*tuple, field, span)
            }

            Expr::Cast { value, ty, span } => self.infer_cast_expr(*value, ty, span),

            Expr::In {
                value,
                collection,
                span,
            } => self.infer_in_expr(*value, *collection, span),

            Expr::Range { lb, ub, span } => self.infer_range_expr(*lb, *ub, span),

            Expr::Generator {
                kind,
                gen_ranges,
                conditions,
                body,
                span,
            } => self.infer_generator_expr(kind, gen_ranges, conditions, *body, span),
        }
    }

    pub(super) fn infer_immediate(&self, imm: &Immediate, span: &Span) -> Result<Inference, Error> {
        if let Immediate::Array(el_imms) = imm {
            // Immediate::get_ty() assumes the array is well formed.  We need to
            // confirm here.
            if el_imms.is_empty() {
                return Err(Error::Compile {
                    error: CompileError::EmptyArrayExpression { span: span.clone() },
                });
            }

            // Get the assumed type.
            let ary_ty = imm.get_ty(Some(span));
            let Type::Array { ty: el0_ty, .. } = &ary_ty else {
                return Err(Error::Compile {
                    error: CompileError::Internal {
                        msg: "array immediate does NOT have an array type?",
                        span: span.clone(),
                    },
                });
            };

            el_imms.iter().try_for_each(|el_imm| {
                let el_ty = el_imm.get_ty(None);
                if !el_ty.eq(self, el0_ty.as_ref()) {
                    Err(Error::Compile {
                        error: CompileError::NonHomogeneousArrayElement {
                            expected_ty: self.with_pred(el0_ty.as_ref()).to_string(),
                            ty: self.with_pred(el_ty).to_string(),
                            span: span.clone(),
                        },
                    })
                } else {
                    Ok(())
                }
            })?;

            Ok(Inference::Type(ary_ty))
        } else {
            Ok(Inference::Type(imm.get_ty(Some(span))))
        }
    }

    fn infer_path_by_key(&self, var_key: VarKey, span: &Span) -> Result<Inference, Error> {
        let ty = var_key.get_ty(self);
        if !ty.is_unknown() {
            Ok(Inference::Type(ty.clone()))
        } else if let Some(init_expr_key) = self.var_inits.get(var_key) {
            let init_expr_ty = init_expr_key.get_ty(self);
            if !init_expr_ty.is_unknown() {
                Ok(Inference::Type(init_expr_ty.clone()))
            } else {
                // We have a variable with an initialiser but don't know the initialiser type
                // yet.
                Ok(Inference::Dependant(*init_expr_key))
            }
        } else {
            Err(Error::Compile {
                error: CompileError::Internal {
                    msg: "untyped variable doesn't have initialiser",
                    span: span.clone(),
                },
            })
        }
    }

    fn infer_path_by_name(
        &self,
        consts: &FxHashMap<String, Const>,
        path: &Path,
        span: &Span,
    ) -> Result<Inference, Error> {
        if let Some(var_key) = self
            .vars()
            .find_map(|(var_key, var)| (&var.name == path).then_some(var_key))
        {
            // It's a var.
            self.infer_path_by_key(var_key, span)
        } else if let Some((state_key, state)) =
            self.states().find(|(_, state)| (&state.name == path))
        {
            // It's state.
            let state_expr_ty = state.expr.get_ty(self);
            let state_type = state_key.get_ty(self);
            Ok(if !state_type.is_unknown() {
                Inference::Type(state_type.clone())
            } else if !state_expr_ty.is_unknown() {
                Inference::Type(state_expr_ty.clone())
            } else {
                Inference::Dependant(state.expr)
            })
        } else if let Some(Const { decl_ty, .. }) = consts.get(path) {
            if !decl_ty.is_unknown() {
                Ok(Inference::Type(decl_ty.clone()))
            } else {
                Err(Error::Compile {
                    error: CompileError::Internal {
                        msg: "const decl has unknown type *after* evaluation",
                        span: span.clone(),
                    },
                })
            }
        } else if let Some(EphemeralDecl { ty, .. }) = self
            .ephemerals
            .iter()
            .find(|eph_decl| &eph_decl.name == path)
        {
            // It's an ephemeral value.
            Ok(Inference::Type(ty.clone()))
        } else if let Some(ty) = self
            .new_types
            .iter()
            .find_map(|NewTypeDecl { name, ty, .. }| (&name.name == path).then_some(ty))
        {
            // It's a fully matched newtype.
            Ok(Inference::Type(ty.clone()))
        } else if let Some(ty) = self.infer_extern_var(path) {
            // It's an external var
            Ok(ty)
        } else {
            // None of the above. That leaves enums.
            self.infer_enum_variant_by_name(path, span)
        }
    }

    fn infer_storage_access(&self, name: &String, span: &Span) -> Result<Inference, Error> {
        match self.storage.as_ref() {
            Some(storage) => match storage.0.iter().find(|s_var| s_var.name.name == *name) {
                Some(s_var) => Ok(Inference::Type(s_var.ty.clone())),
                None => Err(Error::Compile {
                    error: CompileError::StorageSymbolNotFound {
                        name: name.clone(),
                        span: span.clone(),
                    },
                }),
            },
            None => Err(Error::Compile {
                error: CompileError::MissingStorageBlock {
                    name: name.clone(),
                    span: span.clone(),
                },
            }),
        }
    }

    fn infer_external_storage_access(
        &self,
        interface_instance: &Path,
        name: &String,
        span: &Span,
    ) -> Result<Inference, Error> {
        // Find the interface instance or emit an error
        let Some(interface_instance) = self
            .interface_instances
            .iter()
            .find(|e| e.name.to_string() == *interface_instance)
        else {
            return Err(Error::Compile {
                error: CompileError::MissingInterfaceInstance {
                    name: interface_instance.clone(),
                    span: span.clone(),
                },
            });
        };

        // Find the interface declaration corresponding to the interface instance
        let Some(interface) = self
            .interfaces
            .iter()
            .find(|e| e.name.to_string() == *interface_instance.interface)
        else {
            // No need to emit an error here because a `MissingInterface` error should have already
            // been emitted earlier when all interface instances were type checked. Instead, we
            // just return an `Unknown` type knowing that the compilation will fail anyways.
            return Ok(Inference::Type(Type::Unknown(empty_span())));
        };

        // Then, look for the storage variable that this access refers to
        match interface.storage.as_ref() {
            Some(storage) => match storage.0.iter().find(|s_var| s_var.name.name == *name) {
                Some(s_var) => Ok(Inference::Type(s_var.ty.clone())),
                None => Err(Error::Compile {
                    error: CompileError::StorageSymbolNotFound {
                        name: name.clone(),
                        span: span.clone(),
                    },
                }),
            },
            None => Err(Error::Compile {
                error: CompileError::MissingStorageBlock {
                    name: name.clone(),
                    span: span.clone(),
                },
            }),
        }
    }

    fn infer_extern_var(&self, path: &Path) -> Option<Inference> {
        // Look through all available predicate instances and their corresponding interfaces for a var
        // with the same path as `path`
        for PredicateInstance {
            name,
            interface_instance,
            predicate,
            ..
        } in &self.predicate_instances
        {
            if let Some(interface_instance) = self
                .interface_instances
                .iter()
                .find(|e| e.name.to_string() == *interface_instance)
            {
                if let Some(interface) = self
                    .interfaces
                    .iter()
                    .find(|e| e.name.to_string() == *interface_instance.interface)
                {
                    if let Some(predicate) = interface
                        .predicate_interfaces
                        .iter()
                        .find(|e| e.name.to_string() == *predicate.to_string())
                    {
                        for var in &predicate.vars {
                            if name.to_string() + "::" + &var.name.name == *path {
                                return Some(Inference::Type(var.ty.clone()));
                            }
                        }
                    }
                }
            }
        }

        // No extern var that matches `path`.
        None
    }

    pub(super) fn infer_enum_variant_by_name(
        &self,
        path: &Path,
        span: &Span,
    ) -> Result<Inference, Error> {
        // Check first if the path prefix matches a new type.
        for NewTypeDecl { name, ty, .. } in &self.new_types {
            if let Type::Custom {
                path: enum_path,
                span,
            } = ty
            {
                // This new type is to an enum.  Does the new type path match the passed path?
                if path.starts_with(&name.name) {
                    // Yep, we might have an enum wrapped in a new type.
                    let new_type_len = name.name.len();
                    if path.chars().nth(new_type_len) == Some(':') {
                        // Definitely worth trying.  Recurse.
                        let new_path = enum_path.clone() + &path[new_type_len..];
                        if let ty @ Ok(_) = self.infer_enum_variant_by_name(&new_path, span) {
                            // We found an enum variant.
                            return ty;
                        }
                    }
                }
            }
        }

        // If we're searching for an enum variant and it appears to be unqualified then we can
        // report some hints.
        let mut err_potential_enums = Vec::new();

        if let Some(ty) = self.enums.iter().find_map(
            |EnumDecl {
                 name: enum_name,
                 variants,
                 span,
             }| {
                // The path might be to the enum itself, or to its variants, in which case the
                // returned type is the enum.
                (&enum_name.name == path
                    || variants.iter().any(|variant| {
                        if path[2..] == variant.name {
                            err_potential_enums.push(enum_name.name.clone());
                        }

                        let mut full_variant = enum_name.name.clone();
                        full_variant.push_str("::");
                        full_variant.push_str(&variant.name);

                        &full_variant == path
                    }))
                .then(|| Type::Custom {
                    path: enum_name.name.clone(),
                    span: span.clone(),
                })
            },
        ) {
            Ok(Inference::Type(ty.clone()))
        } else {
            Err(Error::Compile {
                error: CompileError::SymbolNotFound {
                    name: path.clone(),
                    span: span.clone(),
                    enum_names: err_potential_enums,
                },
            })
        }
    }

    fn infer_unary_op(
        &self,
        op: UnaryOp,
        rhs_expr_key: ExprKey,
        span: &Span,
    ) -> Result<Inference, Error> {
        fn drill_down_to_path(
            pred: &Predicate,
            expr_key: &ExprKey,
            span: &Span,
        ) -> Result<(), Error> {
            match expr_key.try_get(pred) {
                Some(Expr::PathByName(name, span)) => {
                    if !pred.states().any(|(_, state)| state.name == *name) {
                        Err(Error::Compile {
                            error: CompileError::InvalidNextStateAccess { span: span.clone() },
                        })
                    } else {
                        Ok(())
                    }
                }

                Some(Expr::PathByKey(var_key, span)) => {
                    if !pred
                        .states()
                        .any(|(_, state)| state.name == var_key.get(pred).name)
                    {
                        Err(Error::Compile {
                            error: CompileError::InvalidNextStateAccess { span: span.clone() },
                        })
                    } else {
                        Ok(())
                    }
                }

                // We recurse in three cases:
                // - a'' is equivalent to a'.
                // - a[x]' is equivalent to a'[x].
                // - a.0' is equivalent to a'.0.
                Some(Expr::UnaryOp {
                    op: UnaryOp::NextState,
                    expr,
                    ..
                })
                | Some(Expr::Index { expr, .. })
                | Some(Expr::TupleFieldAccess { tuple: expr, .. }) => {
                    drill_down_to_path(pred, expr, span)
                }

                _ => Err(Error::Compile {
                    error: CompileError::InvalidNextStateAccess { span: span.clone() },
                }),
            }
        }

        match op {
            UnaryOp::Error => Err(Error::Compile {
                error: CompileError::Internal {
                    msg: "unable to type check unary op error",
                    span: span.clone(),
                },
            }),

            UnaryOp::NextState => {
                // Next state access must be a path that resolves to a state variable.  It _may_ be
                // via array indices or tuple fields or even other prime ops.
                drill_down_to_path(self, &rhs_expr_key, span)?;

                let ty = rhs_expr_key.get_ty(self);
                Ok(if !ty.is_unknown() {
                    Inference::Type(ty.clone())
                } else {
                    Inference::Dependant(rhs_expr_key)
                })
            }

            UnaryOp::Neg => {
                // RHS must be an int or real.
                let ty = rhs_expr_key.get_ty(self);
                if !ty.is_unknown() {
                    if ty.is_num() {
                        Ok(Inference::Type(ty.clone()))
                    } else {
                        Err(Error::Compile {
                            error: CompileError::OperatorTypeError {
                                arity: "unary",
                                large_err: Box::new(LargeTypeError::OperatorTypeError {
                                    op: "-",
                                    expected_ty: "numeric".to_string(),
                                    found_ty: self.with_pred(ty).to_string(),
                                    span: span.clone(),
                                    expected_span: None,
                                }),
                            },
                        })
                    }
                } else {
                    Ok(Inference::Dependant(rhs_expr_key))
                }
            }

            UnaryOp::Not => {
                // RHS must be a bool.
                let ty = rhs_expr_key.get_ty(self);
                if !ty.is_unknown() {
                    if ty.is_bool() {
                        Ok(Inference::Type(ty.clone()))
                    } else {
                        Err(Error::Compile {
                            error: CompileError::OperatorTypeError {
                                arity: "unary",
                                large_err: Box::new(LargeTypeError::OperatorTypeError {
                                    op: "!",
                                    expected_ty: "bool".to_string(),
                                    found_ty: self.with_pred(ty).to_string(),
                                    span: span.clone(),
                                    expected_span: None,
                                }),
                            },
                        })
                    }
                } else {
                    Ok(Inference::Dependant(rhs_expr_key))
                }
            }
        }
    }

    fn infer_binary_op(
        &self,
        op: BinaryOp,
        lhs_expr_key: ExprKey,
        rhs_expr_key: ExprKey,
        span: &Span,
    ) -> Result<Inference, Error> {
        let check_numeric_args = |lhs_ty: &Type, rhs_ty: &Type, ty_str: &str| {
            if !lhs_ty.is_num() {
                Err(Error::Compile {
                    error: CompileError::OperatorTypeError {
                        arity: "binary",
                        large_err: Box::new(LargeTypeError::OperatorTypeError {
                            op: op.as_str(),
                            expected_ty: ty_str.to_string(),
                            found_ty: self.with_pred(lhs_ty).to_string(),
                            span: self.expr_key_to_span(lhs_expr_key),
                            expected_span: None,
                        }),
                    },
                })
            } else if !rhs_ty.is_num() {
                Err(Error::Compile {
                    error: CompileError::OperatorTypeError {
                        arity: "binary",
                        large_err: Box::new(LargeTypeError::OperatorTypeError {
                            op: op.as_str(),
                            expected_ty: ty_str.to_string(),
                            found_ty: self.with_pred(rhs_ty).to_string(),
                            span: self.expr_key_to_span(rhs_expr_key),
                            expected_span: None,
                        }),
                    },
                })
            } else if !lhs_ty.eq(self, rhs_ty) {
                // Here we assume the LHS is the 'correct' type.
                Err(Error::Compile {
                    error: CompileError::OperatorTypeError {
                        arity: "binary",
                        large_err: Box::new(LargeTypeError::OperatorTypeError {
                            op: op.as_str(),
                            expected_ty: self.with_pred(lhs_ty).to_string(),
                            found_ty: self.with_pred(rhs_ty).to_string(),
                            span: self.expr_key_to_span(rhs_expr_key),
                            expected_span: Some(self.expr_key_to_span(lhs_expr_key)),
                        }),
                    },
                })
            } else {
                Ok(())
            }
        };

        // Checks if a given `ExprKey` is a path to a state var or a "next state" expression. If
        // not, emit an error.
        let check_state_var_arg = |arg: ExprKey| match arg.try_get(self) {
            Some(Expr::PathByName(name, _))
                if self.states().any(|(_, state)| state.name == *name) =>
            {
                Ok(())
            }
            Some(Expr::PathByKey(var_key, _))
                if self
                    .states()
                    .any(|(_, state)| state.name == var_key.get(self).name) =>
            {
                Ok(())
            }
            Some(Expr::UnaryOp {
                op: UnaryOp::NextState,
                ..
            }) => Ok(()),
            _ => Err(Error::Compile {
                error: CompileError::CompareToNilError {
                    op: op.as_str(),
                    span: self.expr_key_to_span(arg),
                },
            }),
        };

        let lhs_ty = lhs_expr_key.get_ty(self).clone();
        let rhs_ty = rhs_expr_key.get_ty(self);
        if !lhs_ty.is_unknown() {
            if !rhs_ty.is_unknown() {
                match op {
                    BinaryOp::Add
                    | BinaryOp::Sub
                    | BinaryOp::Mul
                    | BinaryOp::Div
                    | BinaryOp::Mod => {
                        // Both args must be numeric, i.e., ints or reals; binary op type is same
                        // as arg types.
                        check_numeric_args(&lhs_ty, rhs_ty, "numeric")
                            .map(|_| Inference::Type(lhs_ty))
                    }

                    BinaryOp::Equal | BinaryOp::NotEqual => {
                        // If either operands is `nil`, then ensure that the other is a state var
                        // or a "next state" expression
                        if lhs_ty.is_nil() && !rhs_ty.is_nil() {
                            check_state_var_arg(rhs_expr_key)?;
                        } else if !lhs_ty.is_nil() && rhs_ty.is_nil() {
                            check_state_var_arg(lhs_expr_key)?;
                        }

                        // We can special case implicit constraints which are injected by variable
                        // initialiser handling.  Each `var a = b` gets a magic `constraint a == b`
                        // which we check for type mismatches elsewhere, and emit a much better
                        // error then.
                        let mut is_init_constraint = false;
                        if !lhs_ty.eq(self, rhs_ty)
                            && op == BinaryOp::Equal
                            && self
                                .var_inits
                                .values()
                                .any(|init_key| *init_key == rhs_expr_key)
                        {
                            is_init_constraint = true;
                        }

                        // Both args must be equatable, which at this stage is any type; binary op
                        // type is bool.
                        if !lhs_ty.eq(self, rhs_ty)
                            && !lhs_ty.is_nil()
                            && !rhs_ty.is_nil()
                            && !is_init_constraint
                        {
                            Err(Error::Compile {
                                error: CompileError::OperatorTypeError {
                                    arity: "binary",
                                    large_err: Box::new(LargeTypeError::OperatorTypeError {
                                        op: op.as_str(),
                                        expected_ty: self.with_pred(lhs_ty).to_string(),
                                        found_ty: self.with_pred(rhs_ty).to_string(),
                                        span: self.expr_key_to_span(rhs_expr_key),
                                        expected_span: Some(self.expr_key_to_span(lhs_expr_key)),
                                    }),
                                },
                            })
                        } else {
                            Ok(Inference::Type(Type::Primitive {
                                kind: PrimitiveKind::Bool,
                                span: span.clone(),
                            }))
                        }
                    }

                    BinaryOp::LessThanOrEqual
                    | BinaryOp::LessThan
                    | BinaryOp::GreaterThanOrEqual
                    | BinaryOp::GreaterThan => {
                        // Both args must be ordinal, i.e., ints, reals; binary op type is bool.
                        check_numeric_args(&lhs_ty, rhs_ty, "numeric").map(|_| {
                            Inference::Type(Type::Primitive {
                                kind: PrimitiveKind::Bool,
                                span: span.clone(),
                            })
                        })
                    }

                    BinaryOp::LogicalAnd | BinaryOp::LogicalOr => {
                        // Both arg types and binary op type are all bool.
                        if !lhs_ty.is_bool() {
                            Err(Error::Compile {
                                error: CompileError::OperatorTypeError {
                                    arity: "binary",
                                    large_err: Box::new(LargeTypeError::OperatorTypeError {
                                        op: op.as_str(),
                                        expected_ty: "bool".to_string(),
                                        found_ty: self.with_pred(lhs_ty).to_string(),
                                        span: self.expr_key_to_span(lhs_expr_key),
                                        expected_span: Some(span.clone()),
                                    }),
                                },
                            })
                        } else if !rhs_ty.is_bool() {
                            Err(Error::Compile {
                                error: CompileError::OperatorTypeError {
                                    arity: "binary",
                                    large_err: Box::new(LargeTypeError::OperatorTypeError {
                                        op: op.as_str(),
                                        expected_ty: "bool".to_string(),
                                        found_ty: self.with_pred(rhs_ty).to_string(),
                                        span: self.expr_key_to_span(rhs_expr_key),
                                        expected_span: Some(span.clone()),
                                    }),
                                },
                            })
                        } else {
                            Ok(Inference::Type(lhs_ty.clone()))
                        }
                    }
                }
            } else {
                Ok(Inference::Dependant(rhs_expr_key))
            }
        } else {
            Ok(Inference::Dependant(lhs_expr_key))
        }
    }

    fn infer_select_expr(
        &self,
        cond_expr_key: ExprKey,
        then_expr_key: ExprKey,
        else_expr_key: ExprKey,
        span: &Span,
    ) -> Result<Inference, Error> {
        let cond_ty = cond_expr_key.get_ty(self);
        let then_ty = then_expr_key.get_ty(self);
        let else_ty = else_expr_key.get_ty(self);
        if !cond_ty.is_unknown() {
            if !cond_ty.is_bool() {
                Err(Error::Compile {
                    error: CompileError::NonBoolConditional {
                        ty: self.with_pred(cond_ty).to_string(),
                        conditional: "select expression".to_string(),
                        span: self.expr_key_to_span(cond_expr_key),
                    },
                })
            } else if !then_ty.is_unknown() {
                if !else_ty.is_unknown() {
                    if then_ty.eq(self, else_ty) {
                        Ok(Inference::Type(then_ty.clone()))
                    } else {
                        Err(Error::Compile {
                            error: CompileError::SelectBranchesTypeMismatch {
                                large_err: Box::new(LargeTypeError::SelectBranchesTypeMismatch {
                                    then_type: self.with_pred(then_ty).to_string(),
                                    then_span: self.expr_key_to_span(then_expr_key),
                                    else_type: self.with_pred(else_ty).to_string(),
                                    else_span: self.expr_key_to_span(else_expr_key),
                                    span: span.clone(),
                                }),
                            },
                        })
                    }
                } else {
                    Ok(Inference::Dependant(else_expr_key))
                }
            } else {
                Ok(Inference::Dependant(then_expr_key))
            }
        } else {
            Ok(Inference::Dependant(cond_expr_key))
        }
    }

    fn infer_range_expr(
        &self,
        lower_bound_key: ExprKey,
        upper_bound_key: ExprKey,
        span: &Span,
    ) -> Result<Inference, Error> {
        let lb_ty = lower_bound_key.get_ty(self);
        let ub_ty = upper_bound_key.get_ty(self);
        if !lb_ty.is_unknown() {
            if !ub_ty.is_unknown() {
                if !lb_ty.eq(self, ub_ty) {
                    Err(Error::Compile {
                        error: CompileError::RangeTypesMismatch {
                            lb_ty: self.with_pred(lb_ty).to_string(),
                            ub_ty: self.with_pred(ub_ty).to_string(),
                            span: ub_ty.span().clone(),
                        },
                    })
                } else if !lb_ty.is_num() {
                    Err(Error::Compile {
                        error: CompileError::RangeTypesNonNumeric {
                            ty: self.with_pred(lb_ty).to_string(),
                            span: span.clone(),
                        },
                    })
                } else {
                    Ok(Inference::Type(lb_ty.clone()))
                }
            } else {
                Ok(Inference::Dependant(upper_bound_key))
            }
        } else {
            Ok(Inference::Dependant(lower_bound_key))
        }
    }

    fn infer_cast_expr(
        &self,
        value_key: ExprKey,
        to_ty: &Type,
        span: &Span,
    ) -> Result<Inference, Error> {
        // FROM  TO    ACTION
        // int   int   No-op
        // int   real  Produce the closest possible real
        // real  real  No-op
        // enum  int   Enum cast (performed in lower_enums())
        // bool  int   Boolean to integer cast (performed in lower_bools())

        let from_ty = value_key.get_ty(self);
        if !from_ty.is_unknown() {
            if !to_ty.is_int() && !to_ty.is_real() {
                // We can only cast to ints or reals.
                Err(Error::Compile {
                    error: CompileError::BadCastTo {
                        ty: self.with_pred(to_ty).to_string(),
                        span: span.clone(),
                    },
                })
            } else if (to_ty.is_int()
                && !from_ty.is_int()
                && !from_ty.is_enum(self)
                && !from_ty.is_bool())
                || (to_ty.is_real() && !from_ty.is_int() && !from_ty.is_real())
            {
                // We can only cast to ints from ints, enums or bools and to reals from ints or reals.
                Err(Error::Compile {
                    error: CompileError::BadCastFrom {
                        ty: self.with_pred(from_ty).to_string(),
                        span: span.clone(),
                    },
                })
            } else {
                Ok(Inference::Type(to_ty.clone()))
            }
        } else {
            Ok(Inference::Dependant(value_key))
        }
    }

    fn infer_in_expr(
        &self,
        value_key: ExprKey,
        collection_key: ExprKey,
        span: &Span,
    ) -> Result<Inference, Error> {
        // If the collection is a range, then it must be between ints or reals and the value must
        // match.  If it's an array it can be any type but still the value must match the array
        // element type.
        let value_ty = value_key.get_ty(self);
        let collection_ty = collection_key.get_ty(self);
        if !value_ty.is_unknown() {
            if !collection_ty.is_unknown() {
                if collection_ty.is_num() {
                    if !value_ty.eq(self, collection_ty) {
                        Err(Error::Compile {
                            error: CompileError::InExprTypesMismatch {
                                val_ty: self.with_pred(value_ty).to_string(),
                                range_ty: self.with_pred(collection_ty).to_string(),
                                span: collection_ty.span().clone(),
                            },
                        })
                    } else {
                        Ok(Inference::Type(Type::Primitive {
                            kind: PrimitiveKind::Bool,
                            span: span.clone(),
                        }))
                    }
                } else if let Some(el_ty) = collection_ty.get_array_el_type() {
                    if !value_ty.eq(self, el_ty) {
                        Err(Error::Compile {
                            error: CompileError::InExprTypesArrayMismatch {
                                val_ty: self.with_pred(value_ty).to_string(),
                                el_ty: self.with_pred(el_ty).to_string(),
                                span: el_ty.span().clone(),
                            },
                        })
                    } else {
                        Ok(Inference::Type(Type::Primitive {
                            kind: PrimitiveKind::Bool,
                            span: span.clone(),
                        }))
                    }
                } else {
                    Err(Error::Compile {
                        error: CompileError::Internal {
                            msg: "range ty is not numeric or array?",
                            span: span.clone(),
                        },
                    })
                }
            } else {
                Ok(Inference::Dependant(collection_key))
            }
        } else {
            Ok(Inference::Dependant(value_key))
        }
    }

    fn infer_array_expr(
        &self,
        range_expr_key: ExprKey,
        element_exprs: &[ExprKey],
        span: &Span,
    ) -> Result<Inference, Error> {
        if element_exprs.is_empty() {
            return Err(Error::Compile {
                error: CompileError::EmptyArrayExpression { span: span.clone() },
            });
        }

        let mut elements = element_exprs.iter();

        let el0 = elements
            .next()
            .expect("already check for elements.is_empty()");

        let mut deps = Vec::new();
        let el0_ty = el0.get_ty(self);
        if !el0_ty.is_unknown() {
            for el_key in elements {
                let el_ty = el_key.get_ty(self);
                if !el_ty.is_unknown() {
                    if !el_ty.eq(self, el0_ty) {
                        return Err(Error::Compile {
                            error: CompileError::NonHomogeneousArrayElement {
                                expected_ty: self.with_pred(&el0_ty).to_string(),
                                ty: self.with_pred(el_ty).to_string(),
                                span: self.expr_key_to_span(*el_key),
                            },
                        });
                    }
                } else {
                    deps.push(*el_key);
                }
            }

            // Must also type check the range_expr
            if range_expr_key.get_ty(self).is_unknown() {
                deps.push(range_expr_key);
            }

            Ok(if deps.is_empty() {
                Inference::Type(Type::Array {
                    ty: Box::new(el0_ty.clone()),
                    range: Some(range_expr_key),
                    size: Some(element_exprs.len() as i64),
                    span: span.clone(),
                })
            } else {
                Inference::Dependencies(deps)
            })
        } else {
            Ok(Inference::Dependant(*el0))
        }
    }

    fn infer_index_expr(
        &self,
        array_expr_key: ExprKey,
        index_expr_key: ExprKey,
        span: &Span,
    ) -> Result<Inference, Error> {
        let index_ty = index_expr_key.get_ty(self);
        if index_ty.is_unknown() {
            return Ok(Inference::Dependant(index_expr_key));
        }

        let ary_ty = array_expr_key.get_ty(self);
        if ary_ty.is_unknown() {
            return Ok(Inference::Dependant(array_expr_key));
        }

        if let Some(range_expr_key) = ary_ty.get_array_range_expr() {
            // Is this an array?
            let range_ty = range_expr_key.get_ty(self);
            if range_ty.is_unknown() {
                return Ok(Inference::Dependant(range_expr_key));
            }

            if (!index_ty.is_int() && !index_ty.is_enum(self)) || !index_ty.eq(self, range_ty) {
                Err(Error::Compile {
                    error: CompileError::ArrayAccessWithWrongType {
                        found_ty: self.with_pred(index_ty).to_string(),
                        expected_ty: self.with_pred(range_ty).to_string(),
                        span: self.expr_key_to_span(index_expr_key),
                    },
                })
            } else if let Some(ty) = ary_ty.get_array_el_type() {
                Ok(Inference::Type(ty.clone()))
            } else {
                Err(Error::Compile {
                    error: CompileError::Internal {
                        msg: "failed to get array element type \
                          in infer_index_expr()",
                        span: span.clone(),
                    },
                })
            }
        } else if let Some(ty) = ary_ty.get_array_el_type() {
            // Is it an array with an unknown range (probably a const immediate)?
            Ok(Inference::Type(ty.clone()))
        } else if let Some(from_ty) = ary_ty.get_map_ty_from() {
            // Is this a storage map?
            if !from_ty.eq(self, index_ty) {
                Err(Error::Compile {
                    error: CompileError::StorageMapAccessWithWrongType {
                        found_ty: self.with_pred(index_ty).to_string(),
                        expected_ty: self.with_pred(from_ty).to_string(),
                        span: self.expr_key_to_span(index_expr_key),
                    },
                })
            } else if let Some(ty) = ary_ty.get_map_ty_to() {
                Ok(Inference::Type(ty.clone()))
            } else {
                Err(Error::Compile {
                    error: CompileError::Internal {
                        msg: "failed to get array element type \
                          in infer_index_expr()",
                        span: span.clone(),
                    },
                })
            }
        } else {
            Err(Error::Compile {
                error: CompileError::IndexExprNonIndexable {
                    non_indexable_type: self.with_pred(ary_ty).to_string(),
                    span: span.clone(),
                },
            })
        }
    }

    fn infer_tuple_expr(
        &self,
        fields: &[(Option<Ident>, ExprKey)],
        span: &Span,
    ) -> Result<Inference, Error> {
        let mut field_tys = Vec::with_capacity(fields.len());

        let mut deps = Vec::new();
        for (name, field_expr_key) in fields {
            let field_ty = field_expr_key.get_ty(self);
            if !field_ty.is_unknown() {
                field_tys.push((name.clone(), field_ty.clone()));
            } else {
                deps.push(*field_expr_key);
            }
        }

        Ok(if deps.is_empty() {
            Inference::Type(Type::Tuple {
                fields: field_tys,
                span: span.clone(),
            })
        } else {
            Inference::Dependencies(deps)
        })
    }

    fn infer_tuple_access_expr(
        &self,
        tuple_expr_key: ExprKey,
        field: &TupleAccess,
        span: &Span,
    ) -> Result<Inference, Error> {
        let tuple_ty = tuple_expr_key.get_ty(self);
        if !tuple_ty.is_unknown() {
            if tuple_ty.is_tuple() {
                match field {
                    TupleAccess::Error => Err(Error::Compile {
                        error: CompileError::Internal {
                            msg: "unable to type check tuple field access error",
                            span: span.clone(),
                        },
                    }),

                    TupleAccess::Index(idx) => {
                        if let Some(field_ty) = tuple_ty.get_tuple_field_type_by_idx(*idx) {
                            Ok(Inference::Type(field_ty.clone()))
                        } else {
                            Err(Error::Compile {
                                error: CompileError::InvalidTupleAccessor {
                                    accessor: idx.to_string(),
                                    tuple_type: self.with_pred(tuple_ty).to_string(),
                                    span: span.clone(),
                                },
                            })
                        }
                    }

                    TupleAccess::Name(name) => {
                        if let Some(field_ty) = tuple_ty.get_tuple_field_type_by_name(name) {
                            Ok(Inference::Type(field_ty.clone()))
                        } else {
                            Err(Error::Compile {
                                error: CompileError::InvalidTupleAccessor {
                                    accessor: name.name.clone(),
                                    tuple_type: self.with_pred(&tuple_ty).to_string(),
                                    span: span.clone(),
                                },
                            })
                        }
                    }
                }
            } else {
                Err(Error::Compile {
                    error: CompileError::TupleAccessNonTuple {
                        non_tuple_type: self.with_pred(tuple_ty).to_string(),
                        span: span.clone(),
                    },
                })
            }
        } else {
            Ok(Inference::Dependant(tuple_expr_key))
        }
    }

    fn infer_generator_expr(
        &self,
        kind: &GeneratorKind,
        ranges: &[(Ident, ExprKey)],
        conditions: &[ExprKey],
        body_expr_key: ExprKey,
        span: &Span,
    ) -> Result<Inference, Error> {
        let mut deps = Vec::new();

        for (_, range_expr_key) in ranges {
            let range_ty = range_expr_key.get_ty(self);
            if !range_ty.is_unknown() {
                if !range_ty.is_int() {
                    return Err(Error::Compile {
                        error: CompileError::NonIntGeneratorRange {
                            ty: self.with_pred(range_ty).to_string(),
                            gen_kind: kind.to_string(),
                            span: self.expr_key_to_span(*range_expr_key),
                        },
                    });
                }
            } else {
                deps.push(*range_expr_key);
            }
        }

        for cond_expr_key in conditions {
            let cond_ty = cond_expr_key.get_ty(self);
            if !cond_ty.is_unknown() {
                if !cond_ty.is_bool() {
                    return Err(Error::Compile {
                        error: CompileError::NonBoolGeneratorCondition {
                            ty: self.with_pred(cond_ty).to_string(),
                            gen_kind: kind.to_string(),
                            span: self.expr_key_to_span(*cond_expr_key),
                        },
                    });
                }
            } else {
                deps.push(*cond_expr_key);
            }
        }

        let body_ty = body_expr_key.get_ty(self);
        if !body_ty.is_unknown() {
            if !body_ty.is_bool() {
                return Err(Error::Compile {
                    error: CompileError::NonBoolGeneratorBody {
                        ty: self.with_pred(body_ty).to_string(),
                        gen_kind: kind.to_string(),
                        span: self.expr_key_to_span(body_expr_key),
                    },
                });
            }
        } else {
            deps.push(body_expr_key);
        }

        Ok(if deps.is_empty() {
            Inference::Type(Type::Primitive {
                kind: PrimitiveKind::Bool,
                span: span.clone(),
            })
        } else {
            Inference::Dependencies(deps)
        })
    }

    // Confirm that all var init exprs and const init exprs match their declared type, if they have
    // one.
    pub(super) fn check_inits(&mut self, handler: &Handler, consts: &FxHashMap<String, Const>) {
        // Confirm types for all the variable initialisers first.
        for (var_key, init_expr_key) in &self.var_inits {
            let var_decl_ty = var_key.get_ty(self);

            // Reporting an error that we're expecting 'Unknown' is not useful.
            if !var_decl_ty.is_unknown() {
                let init_ty = init_expr_key.get_ty(self);

                if !var_decl_ty.eq(self, init_ty) {
                    handler.emit_err(Error::Compile {
                        error: CompileError::InitTypeError {
                            init_kind: "variable",
                            large_err: Box::new(LargeTypeError::InitTypeError {
                                init_kind: "variable",
                                expected_ty: self.with_pred(var_decl_ty).to_string(),
                                found_ty: self.with_pred(init_ty).to_string(),
                                expected_ty_span: var_decl_ty.span().clone(),
                                init_span: self.expr_key_to_span(*init_expr_key),
                            }),
                        },
                    });
                }
            }
        }

        // Now confirm that every const initialiser type matches the const decl type.
        if self.is_root() {
            for Const {
                expr: init_expr_key,
                decl_ty,
                ..
            } in consts.values()
            {
                let init_ty = init_expr_key.get_ty(self);

                // Special case for enum variants -- they'll have an init_ty of `int`.  So we have
                // an error if the types mismatch and they're _not_ an enum/int combo exception.
                if !(init_ty.eq(self, decl_ty) || decl_ty.is_enum(self) && init_ty.is_int()) {
                    handler.emit_err(Error::Compile {
                        error: CompileError::InitTypeError {
                            init_kind: "const",
                            large_err: Box::new(LargeTypeError::InitTypeError {
                                init_kind: "const",
                                expected_ty: self.with_pred(decl_ty).to_string(),
                                found_ty: self.with_pred(init_ty).to_string(),
                                expected_ty_span: decl_ty.span().clone(),
                                init_span: self.expr_key_to_span(*init_expr_key),
                            }),
                        },
                    });
                }
            }
        }
    }

    pub(super) fn expr_key_to_span(&self, expr_key: ExprKey) -> Span {
        expr_key
            .try_get(self)
            .map(|expr| expr.span().clone())
            .unwrap_or_else(empty_span)
    }
}<|MERGE_RESOLUTION|>--- conflicted
+++ resolved
@@ -208,9 +208,6 @@
                     // - Thinking out loud, we should still lower all nested types here,
                     // since it's a recursive call and we don't know what the map
                     // is nested in. It may be a valid path.
-                    println!("crazy talk");
-                    println!("type from: {:?}", &ty_from);
-                    println!("type to: {:?}", &ty_to);
                     replace_custom_type(new_types, ty_from);
                     replace_custom_type(new_types, ty_to);
                 }
@@ -233,42 +230,11 @@
             }
         });
 
-<<<<<<< HEAD
-        // TODO: Major refactor, works for now
-        if let Some((storage_vars, span)) = &self.storage.clone() {
-            // storage_vars.update_types
-            let mut updated_storage_vars: Vec<StorageVar> = Vec::new();
-            for var in storage_vars {
-                // println!("storage_var ty: {:#?}", &var.ty);
-                let mut temp_ty = var.ty.clone();
-                replace_custom_type(&self.new_types, &mut temp_ty);
-                // println!("updated storage_var ty: {:#?}", &temp_ty);
-                updated_storage_vars.push(StorageVar {
-                    name: var.name.clone(),
-                    ty: temp_ty,
-                    span: var.span.clone(),
-                });
-            }
-            self.storage = Some((updated_storage_vars, span.clone()));
-        }
-
-        // println!("Oh boi, its the self {:#?}", &self);
-
-        // println!("{:?}", self.storage);
-        /* Some(([StorageVar { name: Ident { name: "balances", hygienic: false, span: "test.pnt":262..270 },
-        ty: Map { ty_from: Primitive { kind: B256, span: "test.pnt":273..277 },
-        ty_to: Primitive { kind: Int, span: "test.pnt":281..284 }, span: "test.pnt":272..285 },
-        span: "test.pnt":262..285 }], "test.pnt":166..288))
-            storage {
-                balances: ( b256 => int ),
-            } */
-=======
         if let Some((storage_vars, _)) = &mut self.storage {
             for StorageVar { ty, .. } in storage_vars {
                 replace_custom_type(&self.new_types, ty);
             }
         }
->>>>>>> e196e688
     }
 
     pub(super) fn check_undefined_types(&mut self, handler: &Handler) {
@@ -346,7 +312,6 @@
         })
     }
 
-<<<<<<< HEAD
     // TODO: change name, it is bad
     pub(super) fn type_check_maps(&mut self, handler: &Handler) {
         self.vars().for_each(|(var_key, var)| {
@@ -362,70 +327,14 @@
         })
     }
 
-    pub(super) fn type_check_all_exprs(
-        &mut self,
-        handler: &Handler,
-        consts: &FxHashMap<String, Const>,
-    ) {
-        // Type check all interface instance declarations
-        self.interface_instances.clone().into_iter().for_each(
-            |InterfaceInstance {
-                 interface,
-                 address,
-                 span,
-                 ..
-             }| {
-                if !self
-                    .interfaces
-                    .iter()
-                    .any(|e| e.name.to_string() == *interface)
-                {
-                    handler.emit_err(Error::Compile {
-                        error: CompileError::MissingInterface {
-                            name: interface.clone(),
-                            span: span.clone(),
-                        },
-                    });
-                }
-
-                match self.type_check_next_expr(consts, address) {
-                    Ok(()) => {
-                        let ty = address.get_ty(self);
-                        if !ty.is_b256() {
-                            handler.emit_err(Error::Compile {
-                                error: CompileError::AddressExpressionTypeError {
-                                    large_err: Box::new(
-                                        LargeTypeError::AddressExpressionTypeError {
-                                            expected_ty: self
-                                                .with_pred(Type::Primitive {
-                                                    kind: PrimitiveKind::B256,
-                                                    span: empty_span(),
-                                                })
-                                                .to_string(),
-                                            found_ty: self.with_pred(ty).to_string(),
-                                            span: self.expr_key_to_span(address),
-                                            expected_span: Some(self.expr_key_to_span(address)),
-                                        },
-                                    ),
-                                },
-                            });
-                        }
-                    }
-                    Err(err) => {
-                        handler.emit_err(err);
-                    }
-                }
-            },
-        );
-=======
     pub(super) fn check_storage_types(&self, handler: &Handler) {
         if !self.is_root() {
             // Only self check when we're the root predicate.
             return;
         }
->>>>>>> e196e688
 
         if let Some((storage_vars, _)) = &self.storage {
+            println!("storage vars {:#?}", &storage_vars);
             for StorageVar { ty, span, .. } in storage_vars {
                 if !(ty.is_bool() || ty.is_int() || ty.is_b256() || ty.is_tuple() || ty.is_array())
                 {
