--- conflicted
+++ resolved
@@ -49,11 +49,8 @@
 
             pred.check_undefined_types(handler);
             pred.lower_newtypes(handler)?;
-<<<<<<< HEAD
+            pred.check_storage_types(handler);
             pred.type_check_maps(handler);
-=======
-            pred.check_storage_types(handler);
->>>>>>> e196e688
             pred.type_check_all_exprs(handler, &self.consts);
             pred.check_inits(handler, &self.consts);
             pred.check_constraint_types(handler);
