--- conflicted
+++ resolved
@@ -44,27 +44,14 @@
             }
         }
 
-<<<<<<< HEAD
-            if handler.has_errors() {
-                return Err(handler.cancel());
-            }
-
-            pred.check_undefined_types(handler);
-            pred.lower_newtypes(handler)?;
-            pred.check_storage_types(handler);
-            pred.check_for_map_type_vars(handler);
-            pred.type_check_all_exprs(handler, &self.consts);
-            pred.check_inits(handler, &self.consts);
-            pred.check_constraint_types(handler);
-=======
         if handler.has_errors() {
             return Err(handler.cancel());
->>>>>>> 6d7de2ea
         }
 
         self.check_undefined_types(handler);
         self.lower_newtypes(handler)?;
         self.check_storage_types(handler);
+        self.check_for_map_type_vars(handler);
         self.type_check_all_exprs(handler);
         self.check_inits(handler);
         self.check_constraint_types(handler);
