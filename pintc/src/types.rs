--- conflicted
+++ resolved
@@ -185,7 +185,6 @@
         })
     }
 
-<<<<<<< HEAD
     pub fn replace_nested_enum_with_int(&mut self) {
         match self {
             Type::Array { ty, .. } => ty.replace_nested_enum_with_int(),
@@ -212,7 +211,11 @@
 
             Type::Vector { ty, .. } => ty.replace_nested_enum_with_int(),
 
-            Type::Error(_) | Type::Unknown(_) | Type::Any(_) | Type::Primitive { .. } => {}
+            Type::Error(_)
+            | Type::Unknown(_)
+            | Type::Any(_)
+            | Type::Primitive { .. }
+            | Type::Union { .. } => {}
         }
     }
 
@@ -232,9 +235,14 @@
 
             Type::Vector { ty, .. } => ty.has_nested_enum(),
 
-            Type::Error(_) | Type::Unknown(_) | Type::Any(_) | Type::Primitive { .. } => false,
-        }
-=======
+            Type::Error(_)
+            | Type::Unknown(_)
+            | Type::Any(_)
+            | Type::Primitive { .. }
+            | Type::Union { .. } => false,
+        }
+    }
+
     pub fn is_union(&self, unions: &[UnionDecl]) -> bool {
         self.get_union_name(unions).is_some()
             || check_alias!(self, is_union, unions, matches!(self, Type::Union { .. }))
@@ -339,7 +347,6 @@
             self.get_union_decl(unions)
                 .map(|UnionDecl { variants, .. }| variants.len())
         })
->>>>>>> 75b39d4e
     }
 
     pub fn is_tuple(&self) -> bool {
