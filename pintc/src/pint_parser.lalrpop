use crate::{
    error::{CompileError, Error, Handler, ParseError},
    expr::*,
    predicate::{
        BlockStatement, Const, ConstraintDecl, ExprKey, IfDecl, PredicateInterface, InterfaceDecl,
        InterfaceInstance, InterfaceVar, Predicate, Contract,
        StorageVar,
    },
    lexer,
    macros::{MacroCall, MacroDecl},
    parser::{
        ParserContext,
        UseTree::{self, Path as UseTreePath},
    },
    span::{self, Spanned},
    types::{EnumDecl, NewTypeDecl, Path, PrimitiveKind, Type},
};

grammar<'a>(
    context: &mut ParserContext<'a>,
    handler: &Handler,
);

pub Pint: () = {
    Decl*,
};

////////////////////
/// Declarations ///
////////////////////

Decl: () = {
    DeclBarringMacro,
    PredicateDecl,
    MacroDecl,
    StorageDecl,
    Interface,
    ConstDecl ";",
};

DeclBarringMacro: () = {
    UseStatement ";",
    VarDecl ";",
    StateDecl ";",
    ConstraintDecl ";",
    IfDecl,
    EnumDecl ";",
    NewTypeDecl ";",
    MacroCallDecl ";",
    InterfaceInstance ";",
    PredicateInstance ";",
};

PredicateDecl: () = {
    PredicateOpen DeclBarringMacro* PredicateClose,
}

PredicateOpen: () = {
    <l:@L> "predicate" <name:Ident> <r:@R> "{" => {
        // To detect name clashes
        let name = context.add_top_level_symbol(
            handler,
            Ident {
                name: name.to_string(),
                hygienic: false,
                span: (context.span_from)(l, r),
            },
            context.mod_prefix,
        );

        // Brand new Pred in the contract
        context
            .contract
            .preds
            .insert(name.to_string(), Predicate::new(name.to_string()));

        // Keep track of the macro call in this new predicate
        context
            .macro_calls
            .insert(name.to_string(), slotmap::SecondaryMap::default());

        // Switch the current_pred so that the parser inserts items in the right Pred until the
        // predicate closes
        *context.current_pred = name.to_string();
    }
}

PredicateClose: () = {
    "}" => {
        // At the end of the predicate declaration, return back to the root Pred
        *context.current_pred = Contract::ROOT_PRED_NAME.to_string();
    }
}

StorageVar: StorageVar = {
<<<<<<< HEAD
    <l:@L> <name:Ident> ":" <ty:Type> <r:@R> => {
        context.parse_storage_var(handler, name, ty, (l, r))
=======
    <l:@L> <name:Ident> ":" <ty:StorageVarType> <r:@R> => {
        let span = (context.span_from)(l, r);
        StorageVar { name, ty, span }
>>>>>>> e196e688
    }
}

StorageBlock: Vec<StorageVar> = {
    "storage" "{" <storage_vars:SepList<StorageVar, ",">> "}" => {
        context.parse_storage_block(handler, storage_vars)
    }
}

StorageDecl: () = {
    <l:@L> <storage_vars:StorageBlock> <r:@R> => {
        context.parse_storage_decl(handler, storage_vars, (l, r))
    },
}

InterfaceVar: InterfaceVar = {
    <l:@L> "pub" "var" <name:VarName> ":" <ty:Type> ";" <r:@R> => {
        // This is temporary until we support other types
        if !(ty.is_bool() || ty.is_int() || ty.is_b256() || ty.is_tuple() || ty.is_array()) {
            handler.emit_err(Error::Compile {
                error: CompileError::Internal {
                    msg: "only `bool`, `int`, `b256`, tuples, and arrays are currently \
                         support in interface vars",
                    span: span::empty_span(),
                },
            });
        }
        InterfaceVar {
            name: name.0,
            ty,
            span: (context.span_from)(l, r),
        }
    }
}

PredicateInterface: PredicateInterface = {
    <l:@L> "predicate" <name:Ident> "{" <vars:InterfaceVar*> "}" <r:@R> => {
        PredicateInterface {
            name,
            vars,
            span: (context.span_from)(l, r),
        }
    },
    <l:@L> "predicate" <name:Ident> ";" <r:@R> => {
        PredicateInterface {
            name,
            vars: vec![],
            span: (context.span_from)(l, r),
        }
    }
}

InterfaceDecl: InterfaceDecl = {
    <l:@L> <storage_vars:StorageBlock> <r:@R> => {
        InterfaceDecl::StorageDecl((storage_vars, (context.span_from)(l, r)))
    },
    <predicate_interface:PredicateInterface> => {
        InterfaceDecl::PredicateInterface(predicate_interface)
    },
}

Interface: () = {
    <l:@L> "interface" <name:Ident> "{" <interface_decls:InterfaceDecl*> "}" <r:@R> => {
        context.parse_interface(handler, name, interface_decls, (l, r));
    }
}

InterfaceInstance: () = {
    <l:@L> "interface" <name:Ident> "=" <interface:Path> "(" <address:Expr> ")" <r:@R> => {
        let interface_instance = InterfaceInstance {
            name: context.add_top_level_symbol(handler, name, context.mod_prefix),
            interface,
            address,
            span: (context.span_from)(l, r),
        };
        context
            .current_pred()
            .interface_instances
            .push(interface_instance);
    }
}

PredicateInstance: () = {
    <l:@L> "predicate" <name:Ident> "=" <l1:@L> <abs:"::"?> <els:(<Ident> "::")*> <r1:@R> <predicate:Ident>
            "(" <address:Expr> ")" <r:@R> => {
        context.parse_predicate_instance(
            handler,
            name,
            abs.is_some(),
            els,
            predicate,
            address,
            (l, l1, r1, r),
        );
    }
}

UseStatement: () = {
    "use" <l:@L> <abs:"::"?> <ut:UseTree> <r:@R> => {
        context.parse_use_statement(handler, abs.is_some(), ut, (l, r))
    }
};

UsePathIdent: Ident = {
    Ident,
    IdentFromToken<"self">,
    MacroName,
}

UseTree: UseTree = {
    <name:UsePathIdent> => UseTree::Name { name },
    <prefix:UsePathIdent> "::" <suffix:UseTree> => UseTreePath { prefix, suffix: Box::new(suffix) },
    "{" <imports:SepList<UseTree, ",">> "}" => UseTree::Group { imports },
    <name:UsePathIdent> "as" <alias:Ident> => UseTree::Alias { name, alias },
};

VarDecl: () = {
    <l:@L> <r#pub:"pub"?> "var" <name:VarName> ":" <ty:Type> <init:VarInit?> <r:@R> => {
        context.parse_var_decl(handler, r#pub.is_some(), name, Some(ty), init, (l, r));
    },
    <l:@L> <r#pub:"pub"?> "var" <name:VarName> <init:VarInit> <r:@R> => {
        context.parse_var_decl(handler, r#pub.is_some(), name, None, Some(init), (l, r));
    },
    <l:@L> <r#pub:"pub"?> "var" <name:VarName> <r:@R> => {
        context.parse_var_decl(handler, r#pub.is_some(), name, None, None, (l, r));
    }
};

VarName: (Ident, Option<&'a str>) = {
    <l:@L> <id:"ident"> <r:@R> => context.parse_var_name(handler, id, (l, r)),
};

VarInit: ExprKey = {
    "=" <Range>,
    "=" <Expr>,
};

StateDecl: () = {
    <l:@L> "state" <name:Ident> <ty:(":" <Type>)?> "=" <init:StateInit> <r:@R> => {
        // Return the index to the new state in the Predicate::states Vec.
        let span = (context.span_from)(l, r);
        let mod_prefix = context.mod_prefix;
        let _ = context
            .current_pred()
            .insert_state(handler, mod_prefix, &name, ty, init, span)
            .map(|_| ());
    },
};

ConstDecl: () = {
    <l:@L> "const" <name:Ident> <ty:(":" <Type>)?> "=" <init:Expr> <r:@R> => {
        // consts are all added to the root Pred.
        if let Ok(full_name) = context.contract.root_pred_mut().add_top_level_symbol(
            handler,
            context.mod_prefix,
            None,
            &name,
            name.span.clone(),
        ) {
            let decl_ty = ty.unwrap_or_else(|| Type::Unknown(name.span.clone()));

            context.contract.consts.insert(
                full_name,
                Const {
                    expr: init,
                    decl_ty,
                },
            );
        }
    }
};

ConstraintDecl: () = {
    <constraint: Constraint> => context.current_pred().constraints.push(constraint),
};

Constraint: ConstraintDecl = {
    <l:@L> "constraint" <expr:Expr> <r:@R> => {
        ConstraintDecl {
            expr,
            span: (context.span_from)(l, r),
        }
    }
};

BlockStatement: BlockStatement = {
    <constraint: Constraint> ";" => BlockStatement::Constraint(constraint),
    <if_decl: If> => BlockStatement::If(if_decl),
}

ThenBlock: Vec<BlockStatement> = {
    "{" <block_statements:BlockStatement*> "}" => block_statements
};

ElseBlock: Vec<BlockStatement> = {
    "else" "{" <block_statements:BlockStatement*> "}" => block_statements,
    "else" <if_decl:If> => vec![BlockStatement::If(if_decl)],
};

If: IfDecl = {
    <l:@L> "if" <condition:Expr> <then_block:ThenBlock> <else_block:ElseBlock?> <r:@R> => {
        IfDecl {
            condition,
            then_block,
            else_block,
            span: (context.span_from)(l, r),
        }
    }
};

IfDecl: () = {
    <if_decl: If> => context.current_pred().if_decls.push(if_decl)
};

EnumDecl: () = {
    <l:@L> "enum" <name:Ident> "=" <variants:Sep1ListNoTrail<Ident, "|">> <r:@R> => {
        let enum_decl = EnumDecl {
            name: context.add_top_level_symbol(handler, name, context.mod_prefix),
            variants,
            span: (context.span_from)(l, r),
        };
        context.current_pred().enums.push(enum_decl);
    }
}

NewTypeDecl: () = {
    <l:@L> "type" <name:Ident> "=" <ty:Type> <r:@R> => {
        let new_type_decl = NewTypeDecl {
            name: context.add_top_level_symbol(handler, name, context.mod_prefix),
            ty,
            span: (context.span_from)(l, r),
        };
        context.current_pred().new_types.push(new_type_decl);
    }
}

MacroName: Ident = IdentFromToken<"macro_name">;

MacroDecl: () = {
    "macro" <l:@L> <mut name:MacroName> "("
        <params:MacroParamList>
    ")" <r:@R>
    <body:"macro_body"> => {
        // Prefix the name with the module.  We can't use `add_top_level_symbol()` to do this as we
        // must avoid the regular name clash error we'd get with variadic macros.
        name.name = context.mod_prefix.to_string() + &name.name;
        context.macros.push(MacroDecl {
            name,
            params: params.0,
            pack: params.1,
            body,
            sig_span: (context.span_from)(l, r),
        });
    }
}

MacroParamList: (Vec<Ident>, Option<Ident>) = {
    <mut v: (<MacroParam> ",")*> <e:MacroParam>
    <p:("," <IdentFromToken<"macro_param_pack">>)?> ","? => {
        v.push(e);
        (v, p)
    },
    // Empty parameter lists
    => (Vec::new(), None),
}

MacroParam: Ident = IdentFromToken<"macro_param">;

MacroCallDecl: () = {
    MacroCallExpr => (),
}

pub MacroBody: Option<ExprKey> = {
    "{" DeclBarringMacro* <Expr?> "}"
}

/////////////
/// Types ///
/////////////

Type: Type = {
    <ArrayType>,
    <TypeAtom>,
};

TypeAtom: Type = {
    <l:@L> <kind:PrimitiveType> <r:@R> => Type::Primitive {
        kind,
        span: (context.span_from)(l, r),
    },
    <l:@L> "{" <fields:TupleFields> "}" <r:@R> => {
        Type::Tuple {
            fields,
            span: (context.span_from)(l, r),
        }
    },
    <l:@L> "{" "}" <r:@R> => {
        let span = (context.span_from)(l, r);
        handler.emit_err(Error::Parse {
            error: ParseError::EmptyTupleType { span: span.clone() },
        });

        // Recover with a malformed type
        Type::Error(span)
    },
    <MapType>,
    <l:@L> <path:Path> <r:@R> => Type::Custom {
        path,
        span: (context.span_from)(l, r),
    },
};

ArrayType: Type = {
    <l:@L> <ty:TypeAtom> <ranges: ("[" <Expr> "]")+ > <r:@R> => {
        // Multi-dimensional arrays have their innermost dimension on the far
        // right. Hence, we need to reverse the iterator.
        // For example, `int[3][5]` is actually an array of size 3 that
        // contains arrays of size 5 of `int`s.
        ranges.iter().rev().fold(ty, |acc, range| Type::Array {
            ty: Box::new(acc),
            range: Some(*range),
            size: None,
            span: (context.span_from)(l, r),
        })
    },
    <l:@L> <ty:TypeAtom> "[" "]" <r:@R> => {
        let span = (context.span_from)(l, r);
        handler.emit_err(Error::Parse {
            error: ParseError::EmptyArrayType { span: span.clone() },
        });

        // Recover with a malformed type
        Type::Error(span)
    },
};

PrimitiveType: PrimitiveKind = {
    "int_ty" => PrimitiveKind::Int,
    "real_ty" => PrimitiveKind::Real,
    "bool_ty" => PrimitiveKind::Bool,
    "string_ty" => PrimitiveKind::String,
    "b256_ty" => PrimitiveKind::B256,
}

TupleFields: Vec<(Option<Ident>, Type)> = {
    <field:TupleField> => vec![field],
    <Sep1List<TupleField, ",">>,
};

TupleField: (Option<Ident>, Type) = {
    <id:(<Ident> ":")?> <ty:Type> => (id, ty),
};

/////////////////////
/// Storage Types ///
/////////////////////

// Does not yet allow for maps inside maps
MapType: Type = {
    <l:@L> "(" <ty_from:Type> "=>" <ty_to:Type> ")" <r:@R> => Type::Map {
        ty_from: Box::new(ty_from),
        ty_to: Box::new(ty_to),
        span: (context.span_from)(l, r),
    }
}

///////////////////
/// Expressions ///
///////////////////

Expr: ExprKey = {
    <SelectExpr>,
};

SelectExpr: ExprKey = {
    <l:@L> <condition:LogicalOrOp> "?" <then_expr:SelectExpr> ":" <else_expr:SelectExpr> <r:@R> => {
        let span = (context.span_from)(l, r);
        context.current_pred().exprs.insert(
            Expr::Select {
                condition,
                then_expr,
                else_expr,
                span: span.clone(),
            },
            Type::Unknown(span),
        )
    },
    <LogicalOrOp>
}

LogicalOrOp: ExprKey = {
    <l:@L> <lhs:LogicalOrOp> "||" <rhs:LogicalAndOp> <r:@R> => {
        let span = (context.span_from)(l, r);
        context.current_pred().exprs.insert(
            Expr::BinaryOp {
                op: BinaryOp::LogicalOr,
                lhs,
                rhs,
                span: span.clone(),
            },
            Type::Unknown(span),
        )
    },
    <LogicalAndOp>,
};

LogicalAndOp: ExprKey = {
    <l:@L> <lhs:LogicalAndOp> "&&" <rhs:Comparison> <r:@R> => {
        let span = (context.span_from)(l, r);
        context.current_pred().exprs.insert(
            Expr::BinaryOp {
                op: BinaryOp::LogicalAnd,
                lhs,
                rhs,
                span: span.clone(),
            },
            Type::Unknown(span),
        )
    },
    <Comparison>,
};

Comparison: ExprKey = {
    <l:@L> <lhs:Comparison> <op:RelOpOp> <rhs:InOp> <r:@R> => {
        let span = (context.span_from)(l, r);
        context.current_pred().exprs.insert(
            Expr::BinaryOp {
                op,
                lhs,
                rhs,
                span: span.clone(),
            },
            Type::Unknown(span),
        )
    },
    <InOp>,
};

RelOpOp: BinaryOp = {
    "==" => BinaryOp::Equal,
    "!=" => BinaryOp::NotEqual,
    "<" => BinaryOp::LessThan,
    "<=" => BinaryOp::LessThanOrEqual,
    ">" => BinaryOp::GreaterThan,
    ">=" => BinaryOp::GreaterThanOrEqual,
};

InOp: ExprKey = {
     <l:@L> <value:InOp> "in" <collection:Additive> <r:@R> => {
        let span = (context.span_from)(l, r);
        context.current_pred().exprs.insert(
            Expr::In {
                value,
                collection,
                span: span.clone(),
            },
            Type::Unknown(span),
        )
     },
     <l:@L> <value:InOp> "in" <collection:Range> <r:@R> => {
        let span = (context.span_from)(l, r);
        context.current_pred().exprs.insert(
            Expr::In {
                value,
                collection,
                span: span.clone(),
            },
            Type::Unknown(span),
        )
     },
    <Additive>,
};

Additive: ExprKey = {
    <l:@L> <lhs:Additive> <op:AddOpOp> <rhs:Multiplicative> <r:@R> => {
        let span = (context.span_from)(l, r);
        context.current_pred().exprs.insert(
            Expr::BinaryOp {
                op,
                lhs,
                rhs,
                span: span.clone(),
            },
            Type::Unknown(span),
        )
    },
    <Multiplicative>,
};

AddOpOp: BinaryOp = {
    "+" => BinaryOp::Add,
    "-" => BinaryOp::Sub,
};

Multiplicative: ExprKey = {
    <l:@L> <lhs:Multiplicative> <op:MultOpOp> <rhs:AsOp> <r:@R> => {
        let span = (context.span_from)(l, r);
        context.current_pred().exprs.insert(
            Expr::BinaryOp {
                op,
                lhs,
                rhs,
                span: span.clone(),
            },
            Type::Unknown(span),
        )
    },
    <AsOp>,
};

MultOpOp: BinaryOp = {
    "*" => BinaryOp::Mul,
    "/" => BinaryOp::Div,
    "%" => BinaryOp::Mod,
};

AsOp: ExprKey = {
     <l:@L> <value:AsOp> "as" <ty:Type> <r:@R> => {
        let span = (context.span_from)(l, r);
        context.current_pred().exprs.insert(
            Expr::Cast {
                value,
                ty: Box::new(ty),
                span: span.clone(),
            },
            Type::Unknown(span),
        )
     },
    <UnaryOp>,
};

UnaryOpOp: UnaryOp = {
    <l:@L> "+" <r:@R> => {
        handler.emit_err(Error::Parse {
            error: ParseError::UnsupportedLeadingPlus {
                span: (context.span_from)(l, r),
            },
        });
        UnaryOp::Error
    },
    "-" => UnaryOp::Neg,
    "!" => UnaryOp::Not,
};

UnaryOp: ExprKey = {
    <l:@L> <op:UnaryOpOp> <expr:UnaryOp> <r:@R> => {
        let span = (context.span_from)(l, r);
        context.current_pred().exprs.insert(
            Expr::UnaryOp {
                op,
                expr,
                span: span.clone(),
            },
            Type::Unknown(span),
        )
    },
    <PostfixOp>,
};

PostfixOp: ExprKey = {
    <l:@L> <expr:PostfixOp> "[" <index:Expr> "]" <r:@R> => {
        let span = (context.span_from)(l, r);
        context.current_pred().exprs.insert(
            Expr::Index {
                expr,
                index,
                span: span.clone(),
            },
            Type::Unknown(span),
        )
    },
    <l:@L> <expr:PostfixOp> "[" "]" <r:@R> => {
        let span = (context.span_from)(l, r);
        handler.emit_err(Error::Parse {
            error: ParseError::EmptyIndexAccess { span: span.clone() },
        });

        // Recover with a malformed expression
        context
            .current_pred()
            .exprs
            .insert(Expr::Error(span.clone()), Type::Unknown(span))
    },
    <l:@L> <tuple:PostfixOp> "." <name:Ident> <r:@R> => {
        context.parse_tuple_field_op_with_ident(tuple, name, (l, r))
    },
    <l:@L> <tuple:PostfixOp> "." <m:@L> <num_str:"int_lit"> <r:@R> => {
        context.parse_tuple_field_op_with_int(handler, tuple, num_str, (l, m, r))
    },
    <l:@L> <tuple:PostfixOp> "." <m:@L> <num_str:"real_lit"> <r:@R> => {
        context.parse_tuple_field_op_with_real(handler, tuple, num_str, (l, m, r))
    },
    <l:@L> <expr:PostfixOp> "'" <r:@R> => {
        let span = (context.span_from)(l, r);
        context.current_pred().exprs.insert(
            Expr::UnaryOp {
                op: UnaryOp::NextState,
                expr,
                span: span.clone(),
            },
            Type::Unknown(span),
        )
    },
    <Term>,
};

Term: ExprKey = {
    <e:TermInner> => {
        let span = e.span().clone();
        context.current_pred().exprs.insert(e, Type::Unknown(span))
    },
    <MacroCallExpr>,
    <CondExpr>,
    "(" <Expr> ")",
};

TermInner: Expr = {
    <l:@L> <imm:Immediate> <r:@R> => {
        Expr::Immediate {
            value: imm,
            span: (context.span_from)(l, r),
        }
    },
    <GeneratorExpr>,
    <IntrinsicCallExpr>,
    <ArrayExpr>,
    <TupleExpr>,
    <l:@L> <path:Path> <r:@R> => Expr::PathByName(path, (context.span_from)(l, r)),
};

GeneratorRange: (Ident, ExprKey) = {
    <index:Ident> "in" <range:Range> => {
        // Generators for `forall`/`exists` are always `int`s and need to be saved in the ephemeral
        // list.
        let mod_prefix = context.mod_prefix;
        let _ = context.current_pred().insert_ephemeral(
            handler,
            mod_prefix,
            &index,
            Type::Primitive {
                kind: PrimitiveKind::Int,
                span: index.span.clone(),
            },
        );
        (index, range)
    }
}

GeneratorExpr: Expr = {
    <l:@L> "forall" <gen_ranges:Sep1ListNoTrail<GeneratorRange, ",">>
            <conditions: ("where" <Sep1ListNoTrail<Expr, ",">>)?>
            "{" <body:Expr> "}" <r:@R> => {
        Expr::Generator {
            kind: GeneratorKind::ForAll,
            gen_ranges,
            conditions: conditions.unwrap_or_default(),
            body,
            span: (context.span_from)(l, r),
        }
    },
    <l:@L> "exists" <gen_ranges:Sep1ListNoTrail<GeneratorRange, ",">>
            <conditions: ("where" <Sep1ListNoTrail<Expr, ",">>)?>
            "{" <body:Expr> "}" <r:@R> => {
        Expr::Generator {
            kind: GeneratorKind::Exists,
            gen_ranges,
            conditions: conditions.unwrap_or_default(),
            body,
            span: (context.span_from)(l, r),
        }
    }
}

CondBranch: (ExprKey, ExprKey) = {
    <condition:Expr> "=>" <result:Expr> "," => (condition, result)
};

ElseBranch: ExprKey = {
    "else" "=>" <else_result:Expr> ","? => else_result
};

CondExpr: ExprKey = {
    <l:@L> "cond" "{" <cond_branches: (<CondBranch>)*> <else_branch: ElseBranch> "}" <r:@R> => {
        // De-sugar a `cond` into a select chain.
        //
        // Build the select chain starting with the else branch and going up,
        // hence the need to reverse the iterator below.
        cond_branches
            .iter()
            .rev()
            .fold(else_branch, |acc, (condition, result)| {
                let span = (context.span_from)(l, r);
                context.current_pred().exprs.insert(
                    Expr::Select {
                        condition: *condition,
                        then_expr: *result,
                        else_expr: acc,
                        span: span.clone(),
                    },
                    Type::Unknown(span),
                )
            })
    }
};

MacroCallExpr: ExprKey = {
    <l:@L> <name:MacroPath> <tag:"macro_tag"?> <args:"macro_call_args"> <r:@L> => {
        let call_key = context.current_pred().calls.insert(name.clone());
        let span = (context.span_from)(l, r);
        let call_data = MacroCall {
            name,
            mod_path: context.mod_path.to_vec(),
            args,
            span: span.clone(),
            parent_tag: tag.flatten(),
        };
        let call_expr_key = context.current_pred().exprs.insert(
            Expr::MacroCall {
                call: call_key,
                span: span.clone(),
            },
            Type::Unknown(span),
        );
        context
            .macro_calls
            .get_mut(context.current_pred)
            .unwrap()
            .insert(call_key, (call_expr_key, call_data));
        call_expr_key
    },
};

IntrinsicCallExpr: Expr = {
    <l:@L> <ident:IntrinsicName> "(" <args:SepList<Expr, ",">> ")" <r:@R> => {
        Expr::IntrinsicCall {
            name: ident,
            args,
            span: (context.span_from)(l, r),
        }
    },
};

ArrayExpr: Expr = {
    <l:@L> "[" <il:@L> <elements:SepList<Expr, ",">> <ir:@R> "]" <r:@R> => {
        let span = (context.span_from)(il, ir);
        let range_expr = context.current_pred().exprs.insert(
            Expr::Immediate {
                value: Immediate::Int(elements.len() as i64),
                span: span.clone(),
            },
            Type::Unknown(span),
        );
        Expr::Array {
            elements,
            range_expr,
            span: (context.span_from)(l, r),
        }
    },
};

TupleExpr: Expr = {
    <l:@L> "{" <fields:TupleExprFields> "}" <r:@R> => {
        Expr::Tuple {
            fields,
            span: (context.span_from)(l, r),
        }
    },
    <l:@L> "{" "}" <r:@R> => {
        let span = (context.span_from)(l, r);
        handler.emit_err(Error::Parse {
            error: ParseError::EmptyTupleExpr { span: span.clone() },
        });

        Expr::Error(span)
    },
};

TupleExprFields: Vec<(Option<Ident>, ExprKey)> = {
    <id:Ident> ":" <expr:Expr> => {
        // Special case for a single field with a field label which does not require the trailing
        // comma to distinguish it from a block expression.
        vec![(Some(id), expr)]
    },
    <expr:Expr> => {
        // Special case for a single field which does not require the trailing
        // comma to distinguish it from a block expression.
        vec![(None, expr)]
    },
    <Sep1List<TupleExprField, ",">>,
};

TupleExprField: (Option<Ident>, ExprKey) = {
    <id:(<Ident> ":")?> <expr:Expr> => (id, expr),
};

Range: ExprKey = {
    <l:@L> <lb:Additive> ".." <ub:Additive> <r:@R> => {
        let span = (context.span_from)(l, r);
        context.current_pred().exprs.insert(
            Expr::Range {
                lb,
                ub,
                span: span.clone(),
            },
            Type::Unknown(span),
        )
    }
}

Path: Path = {
    <PathWithLast<Ident>>,
};

MacroPath: Path = {
    <PathWithLast<IdentFromToken<"macro_name">>>,
};

PathWithLast<Last>: Path = {
    <l:@L> "::" <els:(<Ident> "::")*> <last:Last> <r:@R> => {
        let span = (context.span_from)(l, r);
        context.parse_absolute_path(els, last, true, span)
    },
    <l:@L> <els:(<Ident> "::")*> <last:Last> <r:@R> => {
        let span = (context.span_from)(l, r);
        context.parse_relative_path(els, last, true, span)
    }
};

Immediate: Immediate = {
    <l:@L> <s:"int_lit"> <r:@R>=> context.parse_int_immediate(handler, s, (l, r)),
    <s:"real_lit"> => Immediate::Real(s.replace('_', "").parse().unwrap()),
    "true" => Immediate::Bool(true),
    "false" => Immediate::Bool(false),
    "nil" => Immediate::Nil,
    <s:"str_lit"> => Immediate::String(s),
};

Ident: Ident = {
    <l:@L> <id:"ident"> <r:@R> => {
        let name = id.0.to_string();
        let span = (context.span_from)(l, r);
        if name.starts_with("__") {
            handler.emit_err(Error::Parse {
                error: ParseError::LeadingUnderscoresInIdent {
                    span: span.clone(),
                    name: name.clone(),
                },
            });
        }
        Ident {
            name,
            hygienic: id.1,
            span,
        }
    }
}

IntrinsicName: Ident = {
    <l:@L> <id:"ident"> <r:@R> => Ident {
        name: id.0.to_string(),
        hygienic: id.1,
        span: (context.span_from)(l, r),
    }
}

IdentFromToken<Tok>: Ident = {
    <l:@L> <id:Tok> <r:@R> => Ident {
        name: id.to_string(),
        hygienic: false,
        span: (context.span_from)(l, r),
    }
}

//////////////////////////////////
/// Storage Access Expressions ///
//////////////////////////////////

StateInit: ExprKey = {
    <StorageTupleFieldOp>,
    <call:IntrinsicCallExpr> => {
        let span = call.span().clone();
        context
            .current_pred()
            .exprs
            .insert(call, Type::Unknown(span))
    },
}

StorageTupleFieldOp: ExprKey = {
    <l:@L> <tuple:StorageTupleFieldOp> "." <name:Ident> <r:@R> => {
        context.parse_tuple_field_op_with_ident(tuple, name, (l, r))
    },
    <l:@L> <tuple:StorageTupleFieldOp> "." <m:@L> <num_str:"int_lit"> <r:@R> => {
        context.parse_tuple_field_op_with_int(handler, tuple, num_str, (l, m, r))
    },
    <l:@L> <tuple:StorageTupleFieldOp> "." <m:@L> <num_str:"real_lit"> <r:@R> => {
        context.parse_tuple_field_op_with_real(handler, tuple, num_str, (l, m, r))
    },
    <StorageIndexOp>
}

StorageIndexOp: ExprKey = {
    // Even though we don't allow complex types in storage maps just yet, this does support indexing
    // into a map of maps.
    <l:@L> <expr:StorageIndexOp> "[" <index:Expr> "]" <r:@R> => {
        let span = (context.span_from)(l, r);
        context.current_pred().exprs.insert(
            Expr::Index {
                expr,
                index,
                span: span.clone(),
            },
            Type::Unknown(span),
        )
    },
    <l:@L> <expr:StorageIndexOp> "[" "]" <r:@R> => {
        let span = (context.span_from)(l, r);
        handler.emit_err(Error::Parse {
            error: ParseError::EmptyIndexAccess { span: span.clone() },
        });

        // Recover with a malformed expression
        context
            .current_pred()
            .exprs
            .insert(Expr::Error(span.clone()), Type::Unknown(span))
    },
    <StorageAccess>,
};

StorageAccess: ExprKey = {
    <l:@L> "storage" "::" <name:Ident> <r:@R> => {
        context.parse_storage_access(handler, false, None, name, (l, l, r))
    },
    <l:@L> <abs:"::"?> <els:(<Ident> "::")*> <last:Ident> <m:@R> "::"
           "storage" "::" <name:Ident> <r:@R> => {
        context.parse_storage_access(handler, abs.is_some(), Some((els, last)), name, (l, m, r))
    },
}

/////////////
/// Utils ///
/////////////

// List of zero or more Ty separated by Sep, allowing a trailing Sep.
SepList<Ty, Sep>: Vec<Ty> = {
    <mut v: (<Ty> Sep)*> <e:Ty?> => {
        if let Some(e) = e {
            v.push(e);
        }
        v
    }
};

// List of one or more Ty separated by Sep, allowing a trailing Sep.  The separator is required in
// the single element case.
Sep1List<Ty, Sep>: Vec<Ty> = {
    <mut v: (<Ty> Sep)+> <e:Ty?> => {
        if let Some(e) = e {
            v.push(e);
        }
        v
    }
};

// List of one or more Ty separated by Sep, disallowing a trailing Sep.
Sep1ListNoTrail<Ty, Sep>: Vec<Ty> = {
    <mut v: (<Ty> Sep)*> <e:Ty> => {
        v.push(e);
        v
    }
};

pub(crate) TestDelegate: crate::parser::TestWrapper = {
    "test_expr" <Expr> => crate::parser::TestWrapper::Expr(<>),
    "test_range" <Range> => crate::parser::TestWrapper::Expr(<>),
    "test_type" <Type> => crate::parser::TestWrapper::Type(<>),
    "test_sv_type" <Type> => crate::parser::TestWrapper::Type(<>),
    "test_ident" <Ident> => crate::parser::TestWrapper::Ident(<>),
    "test_intrinsic" <IntrinsicName> => crate::parser::TestWrapper::Ident(<>),
    "test_usetree" <UseTree> => crate::parser::TestWrapper::UseTree(<>),
    "test_state" <StateInit> => crate::parser::TestWrapper::Expr(<>),
};

/////////////
/// Lexer ///
/////////////

extern {
    type Location = usize;
    type Error = ParseError;

    enum lexer::Token {
        ":" => lexer::Token::Colon,
        "::" => lexer::Token::DoubleColon,
        ";" => lexer::Token::Semi,
        "," => lexer::Token::Comma,
        "=" => lexer::Token::Eq,
        "?" => lexer::Token::QuestionMark,

        "==" => lexer::Token::EqEq,
        "!=" => lexer::Token::NotEq,
        "<" => lexer::Token::Lt,
        "<=" => lexer::Token::LtEq,
        ">" => lexer::Token::Gt,
        ">=" => lexer::Token::GtEq,

        "&&" => lexer::Token::DoubleAmpersand,
        "||" => lexer::Token::DoublePipe,

        "*" => lexer::Token::Star,
        "/" => lexer::Token::Div,
        "%" => lexer::Token::Mod,

        "+" => lexer::Token::Plus,
        "-" => lexer::Token::Minus,
        "!" => lexer::Token::Bang,
        "'" => lexer::Token::SingleQuote,

        "(" => lexer::Token::ParenOpen,
        ")" => lexer::Token::ParenClose,
        "{" => lexer::Token::BraceOpen,
        "}" => lexer::Token::BraceClose,
        "[" => lexer::Token::BracketOpen,
        "]" => lexer::Token::BracketClose,
        "->" => lexer::Token::Arrow,
        "=>" => lexer::Token::HeavyArrow,
        "." => lexer::Token::Dot,
        ".." => lexer::Token::TwoDots,
        "|" => lexer::Token::Pipe,

        "int_ty" => lexer::Token::Int,
        "real_ty" => lexer::Token::Real,
        "bool_ty" => lexer::Token::Bool,
        "string_ty" => lexer::Token::String,
        "b256_ty" => lexer::Token::B256,

        "int_lit" => lexer::Token::IntLiteral(<String>),
        "real_lit" => lexer::Token::RealLiteral(<String>),
        "str_lit" => lexer::Token::StringLiteral(<String>),

        "true" => lexer::Token::True,
        "false" => lexer::Token::False,
        "nil" => lexer::Token::Nil,

        "if" => lexer::Token::If,
        "else" => lexer::Token::Else,
        "cond" => lexer::Token::Cond,

        "pub" => lexer::Token::Pub,
        "use" => lexer::Token::Use,
        "self" => lexer::Token::SelfTok,
        "var" => lexer::Token::Var,
        "state" => lexer::Token::State,
        "const" => lexer::Token::Const,
        "storage" => lexer::Token::Storage,
        "interface" => lexer::Token::Interface,
        "enum" => lexer::Token::Enum,
        "type" => lexer::Token::Type,
        "constraint" => lexer::Token::Constraint,
        "as" => lexer::Token::As,
        "predicate" => lexer::Token::Predicate,

        "in" => lexer::Token::In,

        "forall" => lexer::Token::ForAll,
        "exists" => lexer::Token::Exists,
        "where" => lexer::Token::Where,

        "ident" => lexer::Token::Ident(<(String, bool)>),

        "macro" => lexer::Token::Macro,
        "macro_name" => lexer::Token::MacroName(<String>),
        "macro_param" => lexer::Token::MacroParam(<String>),
        "macro_param_pack" => lexer::Token::MacroParamPack(<String>),
        "macro_body" => lexer::Token::MacroBody(<lexer::MacroBody>),
        "macro_call_args" => lexer::Token::MacroCallArgs(<lexer::MacroCallArgs>),
        "macro_tag" => lexer::Token::MacroTag(<Option<usize>>),

        "test_expr" => lexer::Token::TestMarkerExpr,
        "test_range" => lexer::Token::TestMarkerRange,
        "test_type" => lexer::Token::TestMarkerType,
        "test_sv_type" => lexer::Token::TestMarkerSVType,
        "test_ident" => lexer::Token::TestMarkerIdent,
        "test_intrinsic" => lexer::Token::TestMarkerIntrinsic,
        "test_usetree" => lexer::Token::TestMarkerUseTree,
        "test_state" => lexer::Token::TestMarkerStateInit,
    }
}<|MERGE_RESOLUTION|>--- conflicted
+++ resolved
@@ -93,14 +93,9 @@
 }
 
 StorageVar: StorageVar = {
-<<<<<<< HEAD
     <l:@L> <name:Ident> ":" <ty:Type> <r:@R> => {
-        context.parse_storage_var(handler, name, ty, (l, r))
-=======
-    <l:@L> <name:Ident> ":" <ty:StorageVarType> <r:@R> => {
         let span = (context.span_from)(l, r);
         StorageVar { name, ty, span }
->>>>>>> e196e688
     }
 }
 
