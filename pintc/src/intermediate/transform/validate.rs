use crate::{
    error::{CompileError, Error, ErrorEmitted},
    expr::{Expr, GeneratorKind},
    intermediate::{ExprKey, Handler, IntermediateIntent, Program, SolveFunc},
    span::empty_span,
    types::Type,
};

pub(crate) fn validate(handler: &Handler, program: &mut Program) -> Result<(), ErrorEmitted> {
    program.iis.values().for_each(|ii| {
        check_constraints(ii, handler);
        check_vars(ii, handler);
        check_states(ii, handler);
        check_ifs(ii, handler);
        check_directive(ii, handler);
    });

    Ok(())
}

fn check_vars(ii: &IntermediateIntent, handler: &Handler) {
    for (var_key, var) in ii.vars() {
        if var_key.get_ty(ii).is_unknown() {
            handler.emit_err(Error::Compile {
                error: CompileError::Internal {
                msg:
                    "final intent var_types slotmap is missing corresponding key from vars slotmap",
                span: var.span.clone(),
            }});
        }
    }
}

fn check_states(ii: &IntermediateIntent, handler: &Handler) {
    for (state_key, state) in ii.states() {
        if state_key.get_ty(ii).is_unknown() {
            handler.emit_err(Error::Compile {
                error: CompileError::Internal {
                msg:
                    "final intent state_types slotmap is missing corresponding key from states slotmap",
                span: state.span.clone(),
            }});
        }
    }
}

fn check_ifs(ii: &IntermediateIntent, handler: &Handler) {
    if !ii.if_decls.is_empty() {
        handler.emit_err(Error::Compile {
            error: CompileError::Internal {
                msg: "final intent contains if declarations",
                span: ii
                    .if_decls
                    .last()
                    .expect("guaranteed to exist")
                    .span
                    .clone(),
            },
        });
    }
}

fn check_directive(ii: &IntermediateIntent, handler: &Handler) {
    if ii.directives.len() > 1 {
        handler.emit_err(Error::Compile {
            error: CompileError::Internal {
                msg: "final intent contains more than one `solve` directive",
                span: ii.directives.last().expect("guaranteed to exist").1.clone(),
            },
        });
    }

    ii.directives
        .iter()
        .for_each(|(solve_func, _)| match solve_func {
            SolveFunc::Minimize(expr_key) | SolveFunc::Maximize(expr_key) => {
                let _ = check_expr(expr_key, handler, ii);
            }
            SolveFunc::Satisfy => {}
        })
}

fn check_constraints(ii: &IntermediateIntent, handler: &Handler) {
    for expr_key in ii.exprs() {
        let _ = check_expr(&expr_key, handler, ii);
    }
}

fn check_expr(
    expr_key: &ExprKey,
    handler: &Handler,
    ii: &IntermediateIntent,
) -> Result<(), ErrorEmitted> {
    macro_rules! emit_illegal_type_error {
        ($handler: expr, $span: expr, $type_str: literal, $slotmap_str: literal) => {
            $handler.emit_err(Error::Compile {
                error: CompileError::Internal {
                    msg: concat!(
                        $type_str,
                        " present in final intent ",
                        $slotmap_str,
                        " slotmap"
                    ),
                    span: $span.clone(),
                },
            })
        };
    }

    let expr_type = expr_key.get_ty(ii);
    if expr_type.is_unknown() {
        handler.emit_err(Error::Compile {
            error: CompileError::Internal {
                msg: "Unknown expr type foundinvalid intermediate intent expr_types slotmap key",
                span: empty_span(),
            },
        });
    }

    let expr = expr_key.try_get(ii).ok_or_else(|| {
        handler.emit_err(Error::Compile {
            error: CompileError::Internal {
                msg: "invalid intermediate intent exprs slotmap key",
                span: empty_span(),
            },
        })
    })?;

    // validate the expr_type is legal
    match expr_type {
        Type::Error(span) => {
            emit_illegal_type_error!(handler, span, "error type", "expr_types");
        }
        Type::Unknown(span) => {
            emit_illegal_type_error!(handler, span, "unknown type", "expr_types");
        }
        Type::Custom { span, .. } => {
            emit_illegal_type_error!(handler, span, "custom type", "expr_types");
        }
        Type::Alias { span, .. } => {
            emit_illegal_type_error!(handler, span, "type alias", "expr_types");
        }
        Type::Array { .. } | Type::Tuple { .. } | Type::Primitive { .. } | Type::Map { .. } => {}
    }

    // then check the expr variant and make sure legal
    match expr {
        Expr::Error(span) => Err(emit_illegal_type_error!(
            handler,
            span,
            "error expression",
            "exprs"
        )),
        Expr::MacroCall { span, .. } => Err(emit_illegal_type_error!(
            handler,
            span,
            "macro call",
            "exprs"
        )),
        Expr::Index { expr, span, .. } => {
            if !expr.get_ty(ii).is_map() {
                Err(emit_illegal_type_error!(
                    handler,
                    span,
                    "array element access",
                    "exprs"
                ))
            } else {
                Ok(())
            }
        }
        Expr::TupleFieldAccess { span, .. } => {
            if !expr_is_for_storage(ii, expr) {
                Err(emit_illegal_type_error!(
                    handler,
                    span,
                    "tuple field access",
                    "exprs"
                ))
            } else {
                Ok(())
            }
        }
        Expr::In { span, .. } => Err(emit_illegal_type_error!(
            handler,
            span,
            "in expression",
            "exprs"
        )),
        Expr::Range { span, .. } => Err(emit_illegal_type_error!(handler, span, "range", "exprs")),
        Expr::Generator { kind, span, .. } => match kind {
            GeneratorKind::ForAll => Err(emit_illegal_type_error!(
                handler,
                span,
                "forall generator",
                "exprs"
            )),
            GeneratorKind::Exists => Err(emit_illegal_type_error!(
                handler,
                span,
                "exists generator",
                "exprs"
            )),
        },
        Expr::Array { .. }
        | Expr::Tuple { .. }
        | Expr::Immediate { .. }
        | Expr::PathByKey(..)
        | Expr::PathByName(..)
        | Expr::StorageAccess(..)
        | Expr::UnaryOp { .. }
        | Expr::BinaryOp { .. }
        | Expr::IntrinsicCall { .. }
        | Expr::Select { .. }
        | Expr::Cast { .. }
        | Expr::ExternalStorageAccess { .. } => Ok(()),
    }
}

fn expr_is_for_storage(ii: &IntermediateIntent, expr: &Expr) -> bool {
    match expr {
        // Recurse for the tuple expr or index (possibly into a Map).
        Expr::TupleFieldAccess { tuple: expr, .. } | Expr::Index { expr, .. } => expr
            .try_get(ii)
            .map(|agg_expr| expr_is_for_storage(ii, agg_expr))
            .unwrap_or(false),

        Expr::StorageAccess(_, _) | Expr::ExternalStorageAccess { .. } => true,

        // In the future we'll add other 'illegal' aggregate expressions which will also need to be
        // handled.
        Expr::Error(_)
        | Expr::Immediate { .. }
        | Expr::PathByKey(_, _)
        | Expr::PathByName(_, _)
        | Expr::UnaryOp { .. }
        | Expr::BinaryOp { .. }
        | Expr::MacroCall { .. }
        | Expr::IntrinsicCall { .. }
        | Expr::Select { .. }
        | Expr::Array { .. }
        | Expr::Tuple { .. }
        | Expr::Cast { .. }
        | Expr::In { .. }
        | Expr::Range { .. }
        | Expr::Generator { .. } => false,
    }
}

#[cfg(test)]
fn check(actual: &str, expect: expect_test::Expect) {
    expect.assert_eq(actual);
}

#[cfg(test)]
fn run_test(src: &str) -> String {
    use crate::error;
    let (mut program, handler) = run_without_transforms(src);
    let _ = validate(&handler, &mut program);
    error::Errors(handler.consume()).to_string()
}

#[cfg(test)]
fn run_without_transforms(src: &str) -> (Program, Handler) {
    let handler = Handler::default();
    let parsed_source = run_parser(src, &handler);
    let type_checked_source = parsed_source
        .type_check(&handler)
        .expect("Failed to type check");
    (type_checked_source, handler)
}

#[cfg(test)]
fn run_parser(src: &str, handler: &Handler) -> Program {
    use crate::intermediate::ProgramKind;
    use crate::parser::pint_parser;
    use crate::span;
    use std::collections::BTreeMap;

    let parser = pint_parser::PintParser::new();
    let mut current_ii = Program::ROOT_II_NAME.to_string();
    let filepath = std::rc::Rc::from(std::path::Path::new("test"));
    let mut program = Program {
        kind: ProgramKind::Stateless,
        iis: BTreeMap::from([(
            Program::ROOT_II_NAME.to_string(),
            IntermediateIntent::default(),
        )]),
    };

    parser
        .parse(
            &mut crate::parser::ParserContext {
                mod_path: &[],
                mod_prefix: "",
                local_scope: None,
                program: &mut program,
                current_ii: &mut current_ii,
                macros: &mut Vec::new(),
                macro_calls: &mut BTreeMap::from([(
                    Program::ROOT_II_NAME.to_string(),
                    slotmap::SecondaryMap::new(),
                )]),
                span_from: &|_, _| span::empty_span(),
                use_paths: &mut Vec::new(),
                next_paths: &mut Vec::new(),
            },
            handler,
            crate::lexer::Lexer::new(src, &filepath, &[]),
        )
        .expect("Failed to parse test case.");

    program
}

#[test]
fn expr_types() {
    // array
    let src = "let a = [1, 2, 3];";
    check(&run_test(src), expect_test::expect![""]);
    // tuple
    let src = "let t = { x: 5, 3 };";
    check(&run_test(src), expect_test::expect![""]);
    // custom / enum
    let src = "enum MyEnum = Variant1 | Variant2;
    let x = MyEnum;";
    check(
        &run_test(src),
        expect_test::expect![[r#"
        compiler internal error: custom type present in final intent expr_types slotmap
        compiler internal error: custom type present in final intent expr_types slotmap"#]],
    );
    // type alias
    let src = "type MyAliasInt = int;
    let x: MyAliasInt = 3;";
    check(
        &run_test(src),
        expect_test::expect![[
            r#"compiler internal error: type alias present in final intent expr_types slotmap"#
        ]],
    )
}

#[test]
fn exprs() {
<<<<<<< HEAD
=======
    // macrocall
    let src = "macro @equal($x, $y) {
        $x == $y
    }
    macro @foo($x) {
        let a: int;
        constraint a == $x;
    }
    intent Foo {
       @foo(3);
       constraint @equal(4; 4);
    }";
    check(
        &run_test(src),
        expect_test::expect![[r#"
            compiler internal error: Unknown expr type foundinvalid intermediate intent expr_types slotmap key
            compiler internal error: unknown type present in final intent expr_types slotmap
            compiler internal error: macro call present in final intent exprs slotmap"#]],
    );
>>>>>>> 8e41bae2
    // tuple and tuple field access
    let src = "let t = { y: 3, 2 };
    let x = t.1;";
    check(
        &run_test(src),
        expect_test::expect![
            "compiler internal error: tuple field access present in final intent exprs slotmap"
        ],
    );
    // array and array field access
    let src = "let a = [1, 2, 3];
    let b = a[1];";
    check(
        &run_test(src),
        expect_test::expect![
            "compiler internal error: array element access present in final intent exprs slotmap"
        ],
    );
    // <<disabled>> until if check is supported
    // if
    // let src = "let b: int;
    // let c = false;
    // constraint b < if c { 22 } else { 33 };";
    // check(
    //     &run_test(src),
    //     expect_test::expect![[
    //         r#"compiler internal error: if expression present in final intent exprs slotmap"#
    //     ]],
    // );
    // in
    let src = "let x: bool = 5 in [3, 4, 5];";
    check(
        &run_test(src),
        expect_test::expect![
            "compiler internal error: in expression present in final intent exprs slotmap"
        ],
    );
    // forall
    let src = "let k: int;
    constraint forall i in 0..3, j in 0..3 where !(i >= j), i - 1 >= 0 && j > 0 { !(i - j < k) };";
    check(
        &run_test(src),
        expect_test::expect![[r#"
            compiler internal error: forall generator present in final intent exprs slotmap
            compiler internal error: range present in final intent exprs slotmap
            compiler internal error: range present in final intent exprs slotmap"#]],
    );
    // exists
    let src = "let a: int[2][2];
    constraint exists i in 0..1, j in 0..1 {
        a[i][j] == 70
    };";
    check(
        &run_test(src),
        expect_test::expect![[r#"
            compiler internal error: exists generator present in final intent exprs slotmap
            compiler internal error: array element access present in final intent exprs slotmap
            compiler internal error: array element access present in final intent exprs slotmap
            compiler internal error: range present in final intent exprs slotmap
            compiler internal error: range present in final intent exprs slotmap"#]],
    );
}

#[test]
fn states() {
    use crate::error;
    use crate::intermediate::State;

    let src = "let a = 1;";
    let (mut program, handler) = run_without_transforms(src);
    program.iis.iter_mut().for_each(|(_, ii)| {
        let dummy_expr_key = ii
            .exprs
            .insert(Expr::Error(empty_span()), Type::Unknown(empty_span()));
        let dummy_state = State {
            name: "test".to_owned(),
            expr: dummy_expr_key,
            span: empty_span(),
        };
        ii.states.insert(dummy_state, Type::Unknown(empty_span()));
    });
    let _ = validate(&handler, &mut program);
    check(
        &error::Errors(handler.consume()).to_string(),
        expect_test::expect![[r#"
            compiler internal error: Unknown expr type foundinvalid intermediate intent expr_types slotmap key
            compiler internal error: unknown type present in final intent expr_types slotmap
            compiler internal error: error expression present in final intent exprs slotmap
            compiler internal error: final intent state_types slotmap is missing corresponding key from states slotmap"#]],
    );
}

#[test]
fn vars() {
    use crate::error;
    use crate::intermediate::Var;

    let src = "let a = 1;";
    let (mut program, handler) = run_without_transforms(src);
    program.iis.iter_mut().for_each(|(_, ii)| {
        ii.vars.insert(
            Var {
                name: "test".to_owned(),
                span: empty_span(),
            },
            Type::Unknown(empty_span()),
        );
    });
    let _ = validate(&handler, &mut program);
    check(
        &error::Errors(handler.consume()).to_string(),
        expect_test::expect!["compiler internal error: final intent var_types slotmap is missing corresponding key from vars slotmap"],
    );
}

#[test]
fn if_decls() {
    use crate::error;

    let src = "if true { constraint true; } solve satisfy;";
    let (mut program, handler) = run_without_transforms(src);
    let _ = validate(&handler, &mut program);
    check(
        &error::Errors(handler.consume()).to_string(),
        expect_test::expect!["compiler internal error: final intent contains if declarations"],
    );
}

#[test]
fn directives() {
    use crate::error;

    let src = "let a = 1;";
    let (mut program, handler) = run_without_transforms(src);
    program.iis.iter_mut().for_each(|(_, ii)| {
        let solve_directive = (SolveFunc::Satisfy, empty_span());
        ii.directives.push(solve_directive);

        let dummy_expr_key = ii.exprs.insert(
            Expr::Error(empty_span()),
            Type::Custom {
                path: "::b".to_owned(),
                span: empty_span(),
            },
        );

        let maximize_directive = (SolveFunc::Maximize(dummy_expr_key), empty_span());
        ii.directives.push(maximize_directive);

        let minimize_directive = (SolveFunc::Minimize(dummy_expr_key), empty_span());
        ii.directives.push(minimize_directive);
    });
    let _ = validate(&handler, &mut program);
    check(
        &error::Errors(handler.consume()).to_string(),
        expect_test::expect![[r#"
            compiler internal error: custom type present in final intent expr_types slotmap
            compiler internal error: error expression present in final intent exprs slotmap
            compiler internal error: custom type present in final intent expr_types slotmap
            compiler internal error: error expression present in final intent exprs slotmap
            compiler internal error: final intent contains more than one `solve` directive
            compiler internal error: custom type present in final intent expr_types slotmap
            compiler internal error: error expression present in final intent exprs slotmap
            compiler internal error: custom type present in final intent expr_types slotmap
            compiler internal error: error expression present in final intent exprs slotmap"#]],
    );
}<|MERGE_RESOLUTION|>--- conflicted
+++ resolved
@@ -343,28 +343,6 @@
 
 #[test]
 fn exprs() {
-<<<<<<< HEAD
-=======
-    // macrocall
-    let src = "macro @equal($x, $y) {
-        $x == $y
-    }
-    macro @foo($x) {
-        let a: int;
-        constraint a == $x;
-    }
-    intent Foo {
-       @foo(3);
-       constraint @equal(4; 4);
-    }";
-    check(
-        &run_test(src),
-        expect_test::expect![[r#"
-            compiler internal error: Unknown expr type foundinvalid intermediate intent expr_types slotmap key
-            compiler internal error: unknown type present in final intent expr_types slotmap
-            compiler internal error: macro call present in final intent exprs slotmap"#]],
-    );
->>>>>>> 8e41bae2
     // tuple and tuple field access
     let src = "let t = { y: 3, 2 };
     let x = t.1;";
