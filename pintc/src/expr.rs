use crate::{
    predicate::{CallKey, Contract, ExprKey, UnionKey},
    span::{empty_span, Span, Spanned},
    types::{PrimitiveKind, Type},
};
pub(crate) use intrinsics::{ExternalIntrinsic, InternalIntrinsic, IntrinsicKind};

use fxhash::FxHashMap;

mod display;
pub(crate) mod evaluate;
pub(crate) mod intrinsics;

#[derive(Clone, Debug)]
pub enum Expr {
    Error(Span),
    Immediate {
        value: Immediate,
        span: Span,
    },
    Array {
        elements: Vec<ExprKey>,
        range_expr: ExprKey,
        span: Span,
    },
    Tuple {
        fields: Vec<(Option<Ident>, ExprKey)>,
        span: Span,
    },
    UnionVariant {
        path: String,
        path_span: Span,
        value: Option<ExprKey>,
        span: Span,
    },
    Path(String, Span),
    LocalStorageAccess {
        name: String,
        mutable: bool,
        span: Span,
    },
    ExternalStorageAccess {
        interface: String,
        address: ExprKey,
        name: String,
        span: Span,
    },
    UnaryOp {
        op: UnaryOp,
        expr: ExprKey,
        span: Span,
    },
    BinaryOp {
        op: BinaryOp,
        lhs: ExprKey,
        rhs: ExprKey,
        span: Span,
    },
    MacroCall {
        call: CallKey,
        path: String,
        span: Span,
    },
    IntrinsicCall {
        kind: (IntrinsicKind, Span),
        args: Vec<ExprKey>,
        span: Span,
    },
    LocalPredicateCall {
        predicate: String,
        args: Vec<ExprKey>,
        span: Span,
    },
    ExternalPredicateCall {
        interface: String,
        c_addr: ExprKey,
        predicate: String,
        p_addr: ExprKey,
        args: Vec<ExprKey>,
        span: Span,
    },
    Select {
        condition: ExprKey,
        then_expr: ExprKey,
        else_expr: ExprKey,
        span: Span,
    },
    Match {
        match_expr: ExprKey,
        match_branches: Vec<MatchBranch>,
        else_branch: Option<MatchElse>,
        span: Span,
    },
    Index {
        expr: ExprKey,
        index: ExprKey,
        span: Span,
    },
    TupleFieldAccess {
        tuple: ExprKey,
        field: TupleAccess,
        span: Span,
    },
    Cast {
        value: ExprKey,
        ty: Type,
        span: Span,
    },
    In {
        value: ExprKey,
        collection: ExprKey,
        span: Span,
    },
    Range {
        lb: ExprKey,
        ub: ExprKey,
        span: Span,
    },
    Generator {
        kind: GeneratorKind,
        gen_ranges: Vec<(Ident, ExprKey)>,
        conditions: Vec<ExprKey>,
        body: ExprKey,
        span: Span,
    },
    Map {
        param: Ident,
        range: ExprKey,
        body: ExprKey,
        span: Span,
    },
    UnionTag {
        union_expr: ExprKey,
        span: Span,
    },
    UnionValue {
        union_expr: ExprKey,
        variant_ty: Type,
        span: Span,
    },
}

#[derive(Clone, Debug, PartialEq)]
pub struct Ident {
    pub(super) name: String,
    pub(super) hygienic: bool,
    pub(super) span: Span,
}

impl Default for Ident {
    fn default() -> Self {
        Self {
            name: String::default(),
            hygienic: bool::default(),
            span: empty_span(),
        }
    }
}

#[derive(Clone, Debug, PartialEq)]
pub enum TupleAccess {
    Error,
    Index(usize),
    Name(Ident),
}

#[derive(Clone, Debug)]
pub struct MatchBranch {
    pub(super) name: String,
    pub(super) name_span: Span,
    pub(super) binding: Option<Ident>,
    pub(super) constraints: Vec<ExprKey>,
    pub(super) expr: ExprKey,
}

#[derive(Clone, Debug)]
pub struct MatchElse {
    pub(super) constraints: Vec<ExprKey>,
    pub(super) expr: ExprKey,
}

#[derive(Clone, Debug, PartialEq)]
pub enum Immediate {
    Error,
    Nil,
    Real(f64),
    Int(i64),
    Bool(bool),
    String(String),
    B256([u64; 4]),
    Array(Vec<Immediate>),
    Tuple(Vec<(Option<Ident>, Immediate)>),
    UnionVariant {
        tag_num: i64,
        value_size: usize,
        value: Option<Box<Immediate>>,
        decl: UnionKey,
    },
}

impl Immediate {
    pub fn get_ty(&self, opt_span: Option<&Span>) -> Type {
        let span = opt_span.cloned().unwrap_or_else(empty_span);

        match self {
            Immediate::Error => Type::Error(span),

            Immediate::Array(elements) => {
                // Assume all elements have the same type.
                Type::Array {
                    ty: Box::new(
                        elements
                            .first()
                            .map(|el0| el0.get_ty(opt_span))
                            .unwrap_or_else(|| Type::Error(span.clone())),
                    ),
                    range: None,
                    size: Some(elements.len() as i64),
                    span,
                }
            }

            Immediate::Tuple(fields) => Type::Tuple {
                fields: fields
                    .iter()
                    .map(|(name, fld_imm)| (name.clone(), fld_imm.get_ty(opt_span)))
                    .collect(),
                span,
            },

            Immediate::UnionVariant { decl, .. } => Type::Union { decl: *decl, span },

            _ => Type::Primitive {
                kind: match self {
                    Immediate::Nil => PrimitiveKind::Nil,
                    Immediate::Real(_) => PrimitiveKind::Real,
                    Immediate::Int(_) => PrimitiveKind::Int,
                    Immediate::Bool(_) => PrimitiveKind::Bool,
                    Immediate::String(_) => PrimitiveKind::String,
                    Immediate::B256(_) => PrimitiveKind::B256,

                    Immediate::Error
                    | Immediate::Array { .. }
                    | Immediate::Tuple(_)
                    | Immediate::UnionVariant { .. } => {
                        unreachable!()
                    }
                },
                span,
            },
        }
    }
}

#[derive(Clone, Copy, Debug, Eq, PartialEq)]
pub enum UnaryOp {
    Error,
    Neg,
    Not,
    NextState,
}

#[derive(Clone, Copy, Debug, Eq, PartialEq)]
pub enum BinaryOp {
    // Arithmetic
    Add,
    Sub,
    Mul,
    Div,
    Mod,

    // Comparison
    Equal,
    NotEqual,
    LessThanOrEqual,
    LessThan,
    GreaterThanOrEqual,
    GreaterThan,

    // Logical
    LogicalAnd,
    LogicalOr,
}

impl BinaryOp {
    pub(crate) fn as_str(&self) -> &'static str {
        match self {
            BinaryOp::Add => "+",
            BinaryOp::Sub => "-",
            BinaryOp::Mul => "*",
            BinaryOp::Div => "/",
            BinaryOp::Mod => "%",
            BinaryOp::Equal => "==",
            BinaryOp::NotEqual => "!=",
            BinaryOp::LessThanOrEqual => "<=",
            BinaryOp::LessThan => "<",
            BinaryOp::GreaterThanOrEqual => ">=",
            BinaryOp::GreaterThan => ">",
            BinaryOp::LogicalAnd => "&&",
            BinaryOp::LogicalOr => "||",
        }
    }
}

#[derive(Clone, Debug, PartialEq)]
pub enum GeneratorKind {
    ForAll,
    Exists,
}

impl Spanned for Expr {
    fn span(&self) -> &Span {
        match self {
            Expr::Error(span)
            | Expr::Immediate { span, .. }
            | Expr::Array { span, .. }
            | Expr::Tuple { span, .. }
            | Expr::UnionVariant { span, .. }
            | Expr::Path(_, span)
            | Expr::LocalStorageAccess { span, .. }
            | Expr::ExternalStorageAccess { span, .. }
            | Expr::UnaryOp { span, .. }
            | Expr::BinaryOp { span, .. }
            | Expr::MacroCall { span, .. }
            | Expr::IntrinsicCall { span, .. }
            | Expr::LocalPredicateCall { span, .. }
            | Expr::ExternalPredicateCall { span, .. }
            | Expr::Select { span, .. }
            | Expr::Match { span, .. }
            | Expr::Index { span, .. }
            | Expr::TupleFieldAccess { span, .. }
            | Expr::Cast { span, .. }
            | Expr::In { span, .. }
            | Expr::Generator { span, .. }
            | Expr::Range { span, .. }
            | Expr::Map { span, .. }
            | Expr::UnionTag { span, .. }
            | Expr::UnionValue { span, .. } => span,
        }
    }
}

impl Expr {
    pub fn is_nil(&self) -> bool {
        matches!(
            self,
            Expr::Immediate {
                value: Immediate::Nil,
                ..
            }
        )
    }

    pub fn is_immediate(&self) -> bool {
        matches!(self, Expr::Immediate { .. })
    }

<<<<<<< HEAD
    #[allow(unused_variables)] // todo - ian - remove
                               // todo - ian - document?
                               // todo - ian - handle macro calls
    pub fn eq(&self, contract: &Contract, other: &Self) -> bool {
        match (self, other) {
            (
                Expr::Immediate {
                    value: lhs_value, ..
                },
                Expr::Immediate {
                    value: rhs_value, ..
                },
            ) => lhs_value == rhs_value,

            (
                Expr::Array {
                    elements: lhs_elements,
                    range_expr: lhs_range_expr,
                    ..
                },
                Expr::Array {
                    elements: rhs_elements,
                    range_expr: rhs_range_expr,
                    ..
                },
            ) => {
                if lhs_elements.len() != rhs_elements.len() {
                    return false;
                }

                for (i, lhs_element) in lhs_elements.iter().enumerate() {
                    if !lhs_element
                        .get(contract)
                        .eq(contract, rhs_elements[i].get(contract))
                    {
                        return false;
                    }
                }

                return lhs_range_expr
                    .get(contract)
                    .eq(contract, rhs_range_expr.get(contract));
            }

            (
                Expr::Tuple {
                    fields: lhs_fields, ..
                },
                Expr::Tuple {
                    fields: rhs_fields, ..
                },
            ) => {
                if lhs_fields.len() != rhs_fields.len() {
                    return false;
                }

                for (i, (lhs_ident, lhs_field)) in lhs_fields.iter().enumerate() {
                    let (rhs_ident, rhs_field) = &rhs_fields[i];
                    if !lhs_field
                        .get(contract)
                        .eq(contract, rhs_field.get(contract))
                    {
                        return false;
                    } else if lhs_ident != rhs_ident {
                        return false;
                    }
                }
                return true;
            }

            (
                Expr::UnionVariant {
                    path: lhs_path,
                    value: lhs_value,
                    ..
                },
                Expr::UnionVariant {
                    path: rhs_path,
                    value: rhs_value,
                    ..
                },
            ) => {
                if lhs_path != rhs_path {
                    return false;
                } else {
                    match (lhs_value, rhs_value) {
                        (Some(lhs_value), Some(rhs_value)) => {
                            return lhs_value
                                .get(contract)
                                .eq(contract, rhs_value.get(contract))
                        }

                        (None, None) => return true,

                        _ => return false,
                    }
                }
            }

            (Expr::Path(lhs_path, ..), Expr::Path(rhs_path, ..)) => lhs_path == rhs_path,

            (
                Expr::LocalStorageAccess {
                    name: lhs_name,
                    mutable: lhs_mutable,
                    ..
                },
                Expr::LocalStorageAccess {
                    name: rhs_name,
                    mutable: rhs_mutable,
                    ..
                },
            ) => lhs_name == rhs_name && lhs_mutable == rhs_mutable,

            (
                Expr::ExternalStorageAccess {
                    interface: lhs_interface,
                    address: lhs_address,
                    name: lhs_name,
                    ..
                },
                Expr::ExternalStorageAccess {
                    interface: rhs_interface,
                    address: rhs_address,
                    name: rhs_name,
                    ..
                },
            ) => {
                lhs_interface == rhs_interface
                    && lhs_address
                        .get(contract)
                        .eq(contract, rhs_address.get(contract))
                    && lhs_name == rhs_name
            }

            (
                Expr::UnaryOp {
                    op: lhs_op,
                    expr: lhs_expr,
                    ..
                },
                Expr::UnaryOp {
                    op: rhs_op,
                    expr: rhs_expr,
                    ..
                },
            ) => lhs_op == rhs_op && lhs_expr.get(contract).eq(contract, rhs_expr.get(contract)),

            (
                Expr::BinaryOp {
                    op: lhs_op,
                    lhs: lhs_lhs,
                    rhs: lhs_rhs,
                    ..
                },
                Expr::BinaryOp {
                    op: rhs_op,
                    lhs: rhs_lhs,
                    rhs: rhs_rhs,
                    ..
                },
            ) => match lhs_op {
                BinaryOp::Add
                | BinaryOp::Mul
                | BinaryOp::Equal
                | BinaryOp::NotEqual
                | BinaryOp::LogicalAnd
                | BinaryOp::LogicalOr => {
                    let is_op_eq = lhs_op == rhs_op;
                    let is_lhs_eq = lhs_lhs.get(contract).eq(contract, rhs_lhs.get(contract));
                    if is_lhs_eq {
                        return is_op_eq
                            && is_lhs_eq
                            && lhs_rhs.get(contract).eq(contract, rhs_rhs.get(contract));
                    } else {
                        return is_op_eq
                            && lhs_lhs.get(contract).eq(contract, rhs_rhs.get(contract))
                            && lhs_rhs.get(contract).eq(contract, rhs_lhs.get(contract));
                    }
                }

                BinaryOp::Sub
                | BinaryOp::Div
                | BinaryOp::Mod
                | BinaryOp::LessThanOrEqual
                | BinaryOp::LessThan
                | BinaryOp::GreaterThanOrEqual
                | BinaryOp::GreaterThan => {
                    return lhs_op == rhs_op
                        && lhs_lhs.get(contract).eq(contract, rhs_lhs.get(contract))
                        && lhs_rhs.get(contract).eq(contract, rhs_rhs.get(contract))
                }
            },

            (
                Expr::MacroCall {
                    call: lhs_call,
                    path: lhs_path,
                    ..
                },
                Expr::MacroCall {
                    call: rhs_call,
                    path: rhs_path,
                    ..
                },
            ) => {
                todo!() // @mohammad, need help here please
                        // if lhs_path != rhs_path {
                        //     return false;
                        // }
            }

            (
                Expr::IntrinsicCall {
                    kind: lhs_kind,
                    args: lhs_args,
                    ..
                },
                Expr::IntrinsicCall {
                    kind: rhs_kind,
                    args: rhs_args,
                    ..
                },
            ) => {
                if lhs_args.len() != rhs_args.len() {
                    return false;
                }

                for (i, lhs_arg) in lhs_args.iter().enumerate() {
                    if !lhs_arg
                        .get(contract)
                        .eq(contract, rhs_args[i].get(contract))
                    {
                        return false;
                    }
                }

                match (lhs_kind, rhs_kind) {
                    (
                        (IntrinsicKind::External(lhs_kind), _),
                        (IntrinsicKind::External(rhs_kind), _),
                    ) => lhs_kind == rhs_kind,

                    (
                        (IntrinsicKind::Internal(lhs_kind), _),
                        (IntrinsicKind::Internal(rhs_kind), _),
                    ) => lhs_kind == rhs_kind,

                    ((IntrinsicKind::Error, _), (IntrinsicKind::Error, _)) => true,

                    _ => false,
                }
            }

            (
                Expr::LocalPredicateCall {
                    predicate: lhs_predicate,
                    args: lhs_args,
                    ..
                },
                Expr::LocalPredicateCall {
                    predicate: rhs_predicate,
                    args: rhs_args,
                    ..
                },
            ) => {
                if lhs_predicate != rhs_predicate {
                    return false;
                }

                if lhs_args.len() != rhs_args.len() {
                    return false;
                }

                for (i, lhs_arg) in lhs_args.iter().enumerate() {
                    if !lhs_arg
                        .get(contract)
                        .eq(contract, rhs_args[i].get(contract))
                    {
                        return false;
                    }
                }

                return true;
            }
            (
                Expr::ExternalPredicateCall {
                    interface: lhs_interface,
                    c_addr: lhs_c_addr,
                    predicate: lhs_predicate,
                    p_addr: lhs_p_addr,
                    args: lhs_args,
                    ..
                },
                Expr::ExternalPredicateCall {
                    interface: rhs_interface,
                    c_addr: rhs_c_addr,
                    predicate: rhs_predicate,
                    p_addr: rhs_p_addr,
                    args: rhs_args,
                    ..
                },
            ) => {
                if !(lhs_interface == rhs_interface
                    && lhs_c_addr
                        .get(contract)
                        .eq(contract, rhs_c_addr.get(contract))
                    && lhs_predicate == rhs_predicate
                    && lhs_p_addr
                        .get(contract)
                        .eq(contract, rhs_p_addr.get(contract)))
                {
                    return false;
                }

                if lhs_args.len() != rhs_args.len() {
                    return false;
                }

                for (i, lhs_arg) in lhs_args.iter().enumerate() {
                    if !lhs_arg
                        .get(contract)
                        .eq(contract, rhs_args[i].get(contract))
                    {
                        return false;
                    }
                }

                return true;
            }

            (
                Expr::Select {
                    condition: lhs_condition,
                    then_expr: lhs_then_expr,
                    else_expr: lhs_else_expr,
                    ..
                },
                Expr::Select {
                    condition: rhs_condition,
                    then_expr: rhs_then_expr,
                    else_expr: rhs_else_expr,
                    ..
                },
            ) => {
                lhs_condition
                    .get(contract)
                    .eq(contract, rhs_condition.get(contract))
                    && lhs_then_expr
                        .get(contract)
                        .eq(contract, rhs_then_expr.get(contract))
                    && lhs_else_expr
                        .get(contract)
                        .eq(contract, rhs_else_expr.get(contract))
            }

            (
                Expr::Match {
                    match_expr: lhs_match_expr,
                    match_branches: lhs_match_branches,
                    else_branch: lhs_else_branch,
                    ..
                },
                Expr::Match {
                    match_expr: rhs_match_expr,
                    match_branches: rhs_match_branches,
                    else_branch: rhs_else_branch,
                    ..
                },
            ) => {
                if !lhs_match_expr
                    .get(contract)
                    .eq(contract, rhs_match_expr.get(contract))
                {
                    return false;
                }

                if lhs_match_branches.len() != rhs_match_branches.len() {
                    return false;
                }

                for (i, lhs_match_branch) in lhs_match_branches.iter().enumerate() {
                    let (
                        MatchBranch {
                            name: lhs_name,
                            binding: lhs_binding,
                            constraints: lhs_constraints,
                            expr: lhs_expr,
                            ..
                        },
                        MatchBranch {
                            name: rhs_name,
                            binding: rhs_binding,
                            constraints: rhs_constraints,
                            expr: rhs_expr,
                            ..
                        },
                    ) = (lhs_match_branch, rhs_match_branches[i].clone());

                    if *lhs_name != rhs_name {
                        return false;
                    }

                    if let (
                        Some(Ident {
                            name: lhs_name,
                            hygienic: lhs_hygienic,
                            ..
                        }),
                        Some(Ident {
                            name: rhs_name,
                            hygienic: rhs_hygienic,
                            ..
                        }),
                    ) = (lhs_binding, rhs_binding)
                    {
                        if *lhs_name != rhs_name || *lhs_hygienic != rhs_hygienic {
                            return false;
                        }
                    };

                    if lhs_constraints.len() != rhs_constraints.len() {
                        return false;
                    }

                    for (j, lhs_constraint) in lhs_constraints.iter().enumerate() {
                        if !lhs_constraint
                            .get(contract)
                            .eq(contract, rhs_constraints[j].get(contract))
                        {
                            return false;
                        }
                    }

                    if !lhs_expr.get(contract).eq(contract, rhs_expr.get(contract)) {
                        return false;
                    }
                }

                if let (
                    Some(MatchElse {
                        constraints: lhs_constraints,
                        expr: lhs_expr,
                    }),
                    Some(MatchElse {
                        constraints: rhs_constraints,
                        expr: rhs_expr,
                    }),
                ) = (lhs_else_branch, rhs_else_branch)
                {
                    if lhs_constraints.len() != rhs_constraints.len() {
                        return false;
                    }

                    for (i, lhs_constraint) in lhs_constraints.iter().enumerate() {
                        if !lhs_constraint
                            .get(contract)
                            .eq(contract, rhs_constraints[i].get(contract))
                        {
                            return false;
                        }
                    }
                }

                return true;
            }

            (
                Expr::Index {
                    expr: lhs_expr,
                    index: lhs_index,
                    ..
                },
                Expr::Index {
                    expr: rhs_expr,
                    index: rhs_index,
                    ..
                },
            ) => {
                lhs_expr.get(contract).eq(contract, rhs_expr.get(contract))
                    && lhs_index
                        .get(contract)
                        .eq(contract, rhs_index.get(contract))
            }

            (
                Expr::TupleFieldAccess {
                    tuple: lhs_tuple,
                    field: lhs_field,
                    ..
                },
                Expr::TupleFieldAccess {
                    tuple: rhs_tuple,
                    field: rhs_field,
                    ..
                },
            ) => {
                if !lhs_tuple
                    .get(contract)
                    .eq(contract, rhs_tuple.get(contract))
                {
                    return false;
                }

                match (lhs_field, rhs_field) {
                    (TupleAccess::Error, TupleAccess::Error) => return true,

                    (TupleAccess::Index(lhs_index), TupleAccess::Index(rhs_index)) => {
                        lhs_index == rhs_index
                    }

                    (TupleAccess::Name(lhs_name), TupleAccess::Name(rhs_name)) => {
                        lhs_name == rhs_name
                    }

                    _ => return false,
                }
            }

            (
                Expr::Cast {
                    value: lhs_value,
                    ty: lhs_ty,
                    ..
                },
                Expr::Cast {
                    value: rhs_value,
                    ty: rhs_ty,
                    ..
                },
            ) => {
                lhs_value
                    .get(contract)
                    .eq(contract, rhs_value.get(contract))
                    && lhs_ty.eq(contract, rhs_ty)
            }

            (
                Expr::In {
                    value: lhs_value,
                    collection: lhs_collection,
                    ..
                },
                Expr::In {
                    value: rhs_value,
                    collection: rhs_collection,
                    ..
                },
            ) => {
                lhs_value
                    .get(contract)
                    .eq(contract, rhs_value.get(contract))
                    && lhs_collection
                        .get(contract)
                        .eq(contract, rhs_collection.get(contract))
            }

            (
                Expr::Range {
                    lb: lhs_lb,
                    ub: lhs_ub,
                    ..
                },
                Expr::Range {
                    lb: rhs_lb,
                    ub: rhs_ub,
                    ..
                },
            ) => {
                lhs_lb.get(contract).eq(contract, rhs_lb.get(contract))
                    && lhs_ub.get(contract).eq(contract, rhs_ub.get(contract))
            }

            (
                Expr::Generator {
                    kind: lhs_kind,
                    gen_ranges: lhs_gen_ranges,
                    conditions: lhs_conditions,
                    body: lhs_body,
                    ..
                },
                Expr::Generator {
                    kind: rhs_kind,
                    gen_ranges: rhs_gen_ranges,
                    conditions: rhs_conditions,
                    body: rhs_body,
                    ..
                },
            ) => {
                if lhs_kind != rhs_kind {
                    return false;
                }

                if rhs_gen_ranges.len() != lhs_gen_ranges.len() {
                    return false;
                }

                for (i, (lhs_ident, lhs_gen_range)) in lhs_gen_ranges.iter().enumerate() {
                    let (rhs_ident, rhs_gen_range) = &rhs_gen_ranges[i];

                    if lhs_ident != rhs_ident {
                        return false;
                    }

                    if !lhs_gen_range
                        .get(contract)
                        .eq(contract, rhs_gen_range.get(contract))
                    {
                        return false;
                    }
                }

                if lhs_conditions.len() != rhs_conditions.len() {
                    return false;
                }

                for (i, lhs_condition) in lhs_conditions.iter().enumerate() {
                    if !lhs_condition
                        .get(contract)
                        .eq(contract, rhs_conditions[i].get(contract))
                    {
                        return false;
                    }
                }

                return lhs_body == rhs_body;
            }

            (
                Expr::Map {
                    param: lhs_param,
                    range: lhs_range,
                    body: lhs_body,
                    ..
                },
                Expr::Map {
                    param: rhs_param,
                    range: rhs_range,
                    body: rhs_body,
                    ..
                },
            ) => {
                lhs_param == rhs_param
                    && lhs_range
                        .get(contract)
                        .eq(contract, rhs_range.get(contract))
                    && lhs_body.get(contract).eq(contract, rhs_body.get(contract))
            }

            (
                Expr::UnionTag {
                    union_expr: lhs_union_expr,
                    ..
                },
                Expr::UnionTag {
                    union_expr: rhs_union_expr,
                    ..
                },
            ) => lhs_union_expr
                .get(contract)
                .eq(contract, rhs_union_expr.get(contract)),

            (
                Expr::UnionValue {
                    union_expr: lhs_union_expr,
                    variant_ty: lhs_variant_ty,
                    ..
                },
                Expr::UnionValue {
                    union_expr: rhs_union_expr,
                    variant_ty: rhs_variant_ty,
                    ..
                },
            ) => {
                lhs_union_expr
                    .get(contract)
                    .eq(contract, rhs_union_expr.get(contract))
                    && lhs_variant_ty.eq(contract, rhs_variant_ty)
            }

            _ => false,
        }
=======
    pub fn is_storage_access(&self) -> bool {
        matches!(
            self,
            Expr::LocalStorageAccess { .. }
                | Expr::ExternalStorageAccess { .. }
                | Expr::IntrinsicCall {
                    kind: (
                        IntrinsicKind::Internal(
                            InternalIntrinsic::StorageGet | InternalIntrinsic::StorageGetExtern
                        ),
                        _
                    ),
                    ..
                }
        )
>>>>>>> ff282e96
    }

    pub fn replace_ref<F: FnMut(&mut ExprKey)>(&mut self, mut replace: F) {
        match self {
            Expr::Immediate { .. } => {}
            Expr::Array {
                elements,
                range_expr,
                ..
            } => {
                replace(range_expr);
                elements.iter_mut().for_each(replace);
            }
            Expr::Tuple { fields, .. } => fields.iter_mut().for_each(|(_, expr)| replace(expr)),
            Expr::UnionVariant { value, .. } => {
                if let Some(value) = value {
                    replace(value)
                }
            }
            Expr::UnaryOp { expr, .. } => replace(expr),
            Expr::ExternalStorageAccess { address, .. } => replace(address),
            Expr::BinaryOp { lhs, rhs, .. } => {
                replace(lhs);
                replace(rhs);
            }
            Expr::IntrinsicCall { args, .. } => args.iter_mut().for_each(replace),
            Expr::LocalPredicateCall { args, .. } => args.iter_mut().for_each(replace),
            Expr::ExternalPredicateCall {
                c_addr,
                p_addr,
                args,
                ..
            } => {
                replace(c_addr);
                replace(p_addr);
                args.iter_mut().for_each(replace)
            }
            Expr::Select {
                condition,
                then_expr,
                else_expr,
                ..
            } => {
                replace(condition);
                replace(then_expr);
                replace(else_expr);
            }
            Expr::Match {
                match_expr,
                match_branches,
                else_branch: else_expr,
                ..
            } => {
                replace(match_expr);
                match_branches.iter_mut().for_each(
                    |MatchBranch {
                         constraints, expr, ..
                     }| {
                        constraints.iter_mut().for_each(&mut replace);
                        replace(expr);
                    },
                );
                if let Some(MatchElse { constraints, expr }) = else_expr {
                    constraints.iter_mut().for_each(&mut replace);
                    replace(expr);
                }
            }
            Expr::Index { expr, index, .. } => {
                replace(expr);
                replace(index);
            }
            Expr::TupleFieldAccess { tuple, .. } => replace(tuple),
            Expr::Cast { value, .. } => replace(value),
            Expr::In {
                value, collection, ..
            } => {
                replace(value);
                replace(collection);
            }
            Expr::Range { lb, ub, .. } => {
                replace(lb);
                replace(ub);
            }
            Expr::Generator {
                gen_ranges,
                conditions,
                body,
                ..
            } => {
                gen_ranges.iter_mut().for_each(|(_, expr)| replace(expr));
                conditions.iter_mut().for_each(&mut replace);
                replace(body);
            }

            Expr::Map { range, body, .. } => {
                replace(range);
                replace(body);
            }

            Expr::UnionTag { union_expr, .. } | Expr::UnionValue { union_expr, .. } => {
                replace(union_expr)
            }

            Expr::MacroCall { .. }
            | Expr::Path(_, _)
            | Expr::LocalStorageAccess { .. }
            | Expr::Error(_) => {}
        }
    }

    pub fn replace_one_to_one(&mut self, old_key: ExprKey, new_key: ExprKey) {
        self.replace_ref(|expr: &mut ExprKey| {
            if *expr == old_key {
                *expr = new_key;
            }
        });
    }

    pub fn replace_ref_by_map(&mut self, keys: &FxHashMap<ExprKey, ExprKey>) {
        self.replace_ref(|old_key: &mut ExprKey| {
            if let Some(new_key) = keys.get(old_key) {
                *old_key = *new_key;
            }
        });
    }
}<|MERGE_RESOLUTION|>--- conflicted
+++ resolved
@@ -355,7 +355,23 @@
         matches!(self, Expr::Immediate { .. })
     }
 
-<<<<<<< HEAD
+    pub fn is_storage_access(&self) -> bool {
+        matches!(
+            self,
+            Expr::LocalStorageAccess { .. }
+                | Expr::ExternalStorageAccess { .. }
+                | Expr::IntrinsicCall {
+                    kind: (
+                        IntrinsicKind::Internal(
+                            InternalIntrinsic::StorageGet | InternalIntrinsic::StorageGetExtern
+                        ),
+                        _
+                    ),
+                    ..
+                }
+        )
+    }
+
     #[allow(unused_variables)] // todo - ian - remove
                                // todo - ian - document?
                                // todo - ian - handle macro calls
@@ -1038,23 +1054,6 @@
 
             _ => false,
         }
-=======
-    pub fn is_storage_access(&self) -> bool {
-        matches!(
-            self,
-            Expr::LocalStorageAccess { .. }
-                | Expr::ExternalStorageAccess { .. }
-                | Expr::IntrinsicCall {
-                    kind: (
-                        IntrinsicKind::Internal(
-                            InternalIntrinsic::StorageGet | InternalIntrinsic::StorageGetExtern
-                        ),
-                        _
-                    ),
-                    ..
-                }
-        )
->>>>>>> ff282e96
     }
 
     pub fn replace_ref<F: FnMut(&mut ExprKey)>(&mut self, mut replace: F) {
