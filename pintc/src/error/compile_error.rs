use crate::{
    error::{ErrorLabel, ReportableError},
    span::{empty_span, Span, Spanned},
};
use std::path::PathBuf;
use thiserror::Error;
use yansi::Color;

#[derive(Error, Debug)]
pub enum CompileError {
    #[error("compiler internal error: {msg}")]
    Internal { msg: &'static str, span: Span },
    #[error("couldn't read {file}: {error}")]
    FileIO {
        error: std::io::Error,
        file: PathBuf,
        span: Span,
    },
    #[error("multiple source files found for module")]
    DualModulity {
        mod_path: String,
        file_path_a: PathBuf,
        file_path_b: PathBuf,
        span: Span,
    },
    #[error("no file found for path")]
    NoFileFoundForPath {
        path_full: String,
        path_mod: String,
        path_enum: String,
        span: Span,
    },
    #[error("macro {name} is declared multiple times")]
    MacroDeclClash {
        name: String,
        span: Span,
        prev_span: Span,
    },
    #[error("macro not found")]
    MacroNotFound { name: String, span: Span },
    #[error("unable to match macro call")]
    MacroCallMismatch {
        name: String,
        arg_count: usize,
        param_counts_descr: String,
        span: Span,
    },
    #[error("macro declared with multiple parameter pack versions")]
    MacroMultiplePacks { span0: Span, span1: Span },
    #[error("unknown parameter pack")]
    MacroUnknownPack {
        actual_pack: Option<(String, Span)>,
        bad_pack: (String, Span),
    },
    #[error("macro `{name}` must have unique parameter counts")]
    MacroNonUniqueParamCounts {
        name: String,
        count: usize,
        span0: Span,
        span1: Span,
    },
    #[error("undefined macro parameter")]
    MacroUndefinedParam { name: String, span: Span },
    #[error("macro call is recursive")]
    MacroRecursion {
        name: String,
        call_span: Span,
        decl_span: Span,
    },
    #[error("undefined spliced variable")]
    MacroUnrecognizedSpliceVar { var_name: String, span: Span },
    #[error("spliced variable `{var_name}` must be an array")]
    MacroSpliceVarNotArray { var_name: String, span: Span },
    #[error("unable to determine spliced array size")]
    MacroSpliceArrayUnknownSize { var_name: String, span: Span },
    #[error("macro call is not an expression")]
    MacroCallWasNotExpression { span: Span },
    #[error("`{gen_kind}` index `{name}` has already been declared")]
    DuplicateGeneratorIndex {
        name: String,
        gen_kind: String,
        span: Span,
        prev_span: Span,
    },
    #[error("invalid bound for `{gen_kind}` index `{name}`")]
    InvalidGeneratorIndexBound {
        name: String,
        gen_kind: String,
        span: Span,
    },
    #[error("range for `{gen_kind}` must be an `int`")]
    NonIntGeneratorRange {
        ty: String,
        gen_kind: String,
        span: Span,
    },
    #[error("condition for `{gen_kind}` must be a `bool`")]
    NonBoolGeneratorCondition {
        ty: String,
        gen_kind: String,
        span: Span,
    },
    #[error("body for `{gen_kind}` must be a `bool` expression")]
    NonBoolGeneratorBody {
        ty: String,
        gen_kind: String,
        span: Span,
    },
    #[error("cannot find value `{name}` in this scope")]
    SymbolNotFound {
        name: String,
        span: Span,
        enum_names: Vec<String>,
    },
    #[error("cannot find storage variable `{name}`")]
    StorageSymbolNotFound { name: String, span: Span },
    #[error("cannot find storage variable `{name}`")]
    MissingStorageBlock { name: String, span: Span },
    #[error("`next state` access must be bound to a state variable")]
    InvalidNextStateAccess { span: Span },
    #[error("cannot find `extern` declaration `{name}`")]
    MissingExtern { name: String, span: Span },
    #[error("attempt to use a non-constant value as an array length")]
    NonConstArrayLength { span: Span },
    #[error("attempt to use an invalid constant as an array length")]
    InvalidConstArrayLength { span: Span },
    #[error("attempt to use a non-constant value as an array index")]
    NonConstArrayIndex { span: Span },
    #[error("attempt to use an invalid constant as an array index")]
    InvalidConstArrayIndex { span: Span },
    #[error("attempt to access array with out of bounds index")]
    ArrayIndexOutOfBounds { span: Span },
    #[error("cannot index into value")]
    CannotIndexIntoValue { span: Span, index_span: Span },
    #[error("unable to determine expression type")]
    UnknownType { span: Span },
    #[error("undefined type")]
    UndefinedType { span: Span },
    #[error("condition for {conditional} must be a `bool`")]
    NonBoolConditional {
        ty: String,
        conditional: String,
        span: Span,
    },
    #[error("branches of a select expression must have the same type")]
    SelectBranchesTypeMismatch { large_err: Box<LargeTypeError> },
    #[error("attempt to index into a non-indexable value")]
    InvalidConstraintExpression { span: Span },
    #[error("expression for constraint must evaluate to a boolean")]
    IndexExprNonIndexable {
        non_indexable_type: String,
        span: Span,
    },
    #[error("attempt to index an array with a mismatched value")]
    ArrayAccessWithWrongType {
        found_ty: String,
        expected_ty: String,
        span: Span,
    },
    #[error("attempt to index a storage map with a mismatched value")]
    StorageMapAccessWithWrongType {
        found_ty: String,
        expected_ty: String,
        span: Span,
    },
    #[error("comparison between differently sized arrays")]
    MismatchedArrayComparisonSizes {
        op: String,
        lhs_size: i64,
        rhs_size: i64,
        span: Span,
    },
    #[error("attempt to access tuple field from a non-tuple value")]
    TupleAccessNonTuple { non_tuple_type: String, span: Span },
    #[error("invalid tuple accessor")]
    InvalidTupleAccessor {
        accessor: String,
        tuple_type: String,
        span: Span,
    },
    #[error("illegal empty array value")]
    EmptyArrayExpression { span: Span },
    #[error("array element type mismatch")]
    NonHomogeneousArrayElement {
        expected_ty: String,
        ty: String,
        span: Span,
    },
    #[error("{arity} operator type error")]
    OperatorTypeError {
        arity: &'static str,
        large_err: Box<LargeTypeError>,
    },
    #[error("state variable initialization type error")]
    StateVarInitTypeError { large_err: Box<LargeTypeError> },
    #[error("state variables cannot have storage map type")]
    StateVarTypeIsMap { span: Span },
    #[error("expression has a recursive dependency")]
    ExprRecursion {
        dependant_span: Span,
        dependency_span: Span,
    },
    #[error("invalid cast")]
    BadCastTo { ty: String, span: Span },
    #[error("invalid cast")]
    BadCastFrom { ty: String, span: Span },
    #[error("`solve` directive missing from this project")]
    MissingSolveDirective { span: Span },
    #[error("invalid declaration outside an `intent {{ .. }}` declaration")]
    InvalidDeclOutsideIntentDecl { kind: String, span: Span },
    #[error("left and right types in range differ")]
    RangeTypesMismatch {
        lb_ty: String,
        ub_ty: String,
        span: Span,
    },
    #[error("range type must be numeric")]
    RangeTypesNonNumeric { ty: String, span: Span },
    #[error("value type and range type differ")]
    InExprTypesMismatch {
        val_ty: String,
        range_ty: String,
        span: Span,
    },
    #[error("value type and array element type in range differ")]
    InExprTypesArrayMismatch {
        val_ty: String,
        el_ty: String,
        span: Span,
    },
    #[error("no intrinsic named `{name}` is found")]
    MissingIntrinsic { name: String, span: Span },
    #[error("this intrinsic takes {} but {}",
        if *expected == 1 {
            format!("{expected} argument")
        } else {
            format!("{expected} arguments")
        },
        if *found == 1 {
            format!("{found} argument was supplied")
        } else {
            format!("{found} arguments were supplied")
        }
    )]
    UnexpectedIntrinsicArgCount {
        expected: usize,
        found: usize,
        span: Span,
    },
    #[error("mismatched types")]
    MismatchedIntrinsicArgType {
        expected: String,
        found: String,
        intrinsic_span: Span,
        arg_span: Span,
    },
}

// This is here purely at the suggestion of Clippy, who pointed out that these error variants are
// quite large and any time you use a `Result` which wraps a `CompileError`, even if there is no
// error, the compiler needs to stack allocate enough space for the largest variant.  These were
// getting above 144 bytes, so instead they're boxed and put in this separate enum.  It's not
// pretty but it'll do for now.

#[derive(Debug)]
pub enum LargeTypeError {
    SelectBranchesTypeMismatch {
        then_type: String,
        then_span: Span,
        else_type: String,
        else_span: Span,
        span: Span,
    },
    OperatorTypeError {
        op: &'static str,
        expected_ty: String,
        found_ty: String,
        span: Span,
        expected_span: Option<Span>,
    },
    StateVarInitTypeError {
        expected_ty: String,
        found_ty: String,
        span: Span,
        expected_span: Option<Span>,
    },
}

impl ReportableError for CompileError {
    fn labels(&self) -> Vec<ErrorLabel> {
        use CompileError::*;
        match self {
            DualModulity { mod_path, span, .. } => {
                vec![ErrorLabel {
                    message: format!("multiple source files found for module {mod_path}"),
                    span: span.clone(),
                    color: Color::Red,
                }]
            }

            NoFileFoundForPath {
                path_full, span, ..
            } => {
                vec![ErrorLabel {
                    message: format!("failed to resolve path {path_full}"),
                    span: span.clone(),
                    color: Color::Red,
                }]
            }

            MacroDeclClash {
                name,
                span,
                prev_span,
            } => {
                vec![
                    ErrorLabel {
                        message: format!("previous declaration of the macro `{name}` here"),
                        span: prev_span.clone(),
                        color: Color::Blue,
                    },
                    ErrorLabel {
                        message: format!(
                            "`{name}` redeclared here with the same number of parameters"
                        ),
                        span: span.clone(),
                        color: Color::Red,
                    },
                ]
            }

            MacroNotFound { name, span } => {
                vec![ErrorLabel {
                    message: format!("macro `{name}` not found"),
                    span: span.clone(),
                    color: Color::Red,
                }]
            }

            MacroCallMismatch { name, span, .. } => {
                vec![ErrorLabel {
                    message: format!("unable to match call to macro `{name}`"),
                    span: span.clone(),
                    color: Color::Red,
                }]
            }

            MacroMultiplePacks { span0, span1 } => {
                vec![
                    ErrorLabel {
                        message: "macro declared here".to_string(),
                        span: span0.clone(),
                        color: Color::Red,
                    },
                    ErrorLabel {
                        message: "and also macro declared here".to_string(),
                        span: span1.clone(),
                        color: Color::Red,
                    },
                ]
            }

            MacroUnknownPack {
                actual_pack,
                bad_pack,
            } => {
                let mut labels = vec![ErrorLabel {
                    message: format!("unknown parameter pack `{}`", bad_pack.0),
                    span: bad_pack.1.clone(),
                    color: Color::Red,
                }];

                if let Some((name, span)) = actual_pack {
                    labels.push(ErrorLabel {
                        message: format!("actual parameter pack is `{name}`"),
                        span: span.clone(),
                        color: Color::Blue,
                    });
                }

                labels
            }

            MacroNonUniqueParamCounts {
                count,
                span0,
                span1,
                ..
            } => {
                vec![
                    ErrorLabel {
                        message: format!("macro declared here has {count} parameters"),
                        span: span0.clone(),
                        color: Color::Red,
                    },
                    ErrorLabel {
                        message: format!("macro declared here has {count} parameters"),
                        span: span1.clone(),
                        color: Color::Red,
                    },
                ]
            }

            MacroUndefinedParam { name, span } => {
                vec![ErrorLabel {
                    message: format!("undefined parameter `{name}` in macro body"),
                    span: span.clone(),
                    color: Color::Red,
                }]
            }

            MacroRecursion {
                name,
                call_span,
                decl_span,
            } => {
                vec![
                    ErrorLabel {
                        message: format!("macro `{name}` is recursively called"),
                        span: call_span.clone(),
                        color: Color::Red,
                    },
                    ErrorLabel {
                        message: format!("macro `{name}` declared here"),
                        span: decl_span.clone(),
                        color: Color::Blue,
                    },
                ]
            }

            MacroUnrecognizedSpliceVar { var_name, span } => {
                vec![ErrorLabel {
                    message: format!("unable to splice unknown variable `{var_name}`"),
                    span: span.clone(),
                    color: Color::Red,
                }]
            }

            MacroSpliceVarNotArray { var_name, span } => {
                vec![ErrorLabel {
                    message: format!("unable to splice non-array variable `{var_name}`"),
                    span: span.clone(),
                    color: Color::Red,
                }]
            }

            MacroSpliceArrayUnknownSize { var_name, span } => {
                vec![ErrorLabel {
                    message: format!(
                        "unable to determine spliced array size for `{var_name}` while parsing"
                    ),
                    span: span.clone(),
                    color: Color::Red,
                }]
            }

            MacroCallWasNotExpression { span } => {
                vec![ErrorLabel {
                    message: "macro call does not expand to an expression".to_string(),
                    span: span.clone(),
                    color: Color::Red,
                }]
            }

            DuplicateGeneratorIndex {
                name,
                span,
                prev_span,
                ..
            } => {
                vec![
                    ErrorLabel {
                        message: format!("previous declaration of the index `{name}` here"),
                        span: prev_span.clone(),
                        color: Color::Blue,
                    },
                    ErrorLabel {
                        message: format!("`{name}` redeclared here"),
                        span: span.clone(),
                        color: Color::Red,
                    },
                ]
            }

            InvalidGeneratorIndexBound {
                name,
                gen_kind,
                span,
            } => {
                vec![ErrorLabel {
                    message: format!("invalid bound for `{gen_kind}` index `{name}`"),
                    span: span.clone(),
                    color: Color::Red,
                }]
            }

            NonIntGeneratorRange { ty, span, .. } => vec![ErrorLabel {
                message: format!("invalid type `{ty}`, expecting `int`"),
                span: span.clone(),
                color: Color::Red,
            }],

            NonBoolConditional { ty, span, .. }
            | NonBoolGeneratorCondition { ty, span, .. }
            | NonBoolGeneratorBody { ty, span, .. } => {
                vec![ErrorLabel {
                    message: format!("invalid type `{ty}`, expecting `bool`"),
                    span: span.clone(),
                    color: Color::Red,
                }]
            }

            SymbolNotFound { span, .. } => {
                vec![ErrorLabel {
                    message: "not found in this scope".to_string(),
                    span: span.clone(),
                    color: Color::Red,
                }]
            }

            StorageSymbolNotFound { span, .. } => {
                vec![ErrorLabel {
                    message: "not found in storage declaration".to_string(),
                    span: span.clone(),
                    color: Color::Red,
                }]
            }

            MissingStorageBlock { span, .. } => {
                vec![ErrorLabel {
                    message: "no `extern` declaration ".to_string(),
                    span: span.clone(),
                    color: Color::Red,
                }]
            }

            InvalidNextStateAccess { span } => {
                vec![ErrorLabel {
                    message: "`next state` access must be bound to a state variable".to_string(),
                    span: span.clone(),
                    color: Color::Red,
                }]
            }

            MissingExtern { name, span } => {
                vec![ErrorLabel {
                    message: format!("cannot find `extern` declaration `{name}`"),
                    span: span.clone(),
                    color: Color::Red,
                }]
            }

            NonConstArrayLength { span } | NonConstArrayIndex { span } => {
                vec![ErrorLabel {
                    message: "this must be a constant".to_string(),
                    span: span.clone(),
                    color: Color::Red,
                }]
            }

            InvalidConstArrayLength { span } => {
                vec![ErrorLabel {
                    message: "this must be a strictly positive integer value".to_string(),
                    span: span.clone(),
                    color: Color::Red,
                }]
            }

            InvalidConstArrayIndex { span } => {
                vec![ErrorLabel {
                    message: "this must be a non-negative integer value".to_string(),
                    span: span.clone(),
                    color: Color::Red,
                }]
            }

            ArrayIndexOutOfBounds { span } => {
                vec![ErrorLabel {
                    message: "array index is out of bounds".to_string(),
                    span: span.clone(),
                    color: Color::Red,
                }]
            }

            CannotIndexIntoValue { span, index_span } => {
                vec![
                    ErrorLabel {
                        message: "this must be an array".to_string(),
                        span: span.clone(),
                        color: Color::Blue,
                    },
                    ErrorLabel {
                        message: "invalid indexing here".to_string(),
                        span: index_span.clone(),
                        color: Color::Red,
                    },
                ]
            }

            UnknownType { span } => vec![ErrorLabel {
                message: "type of this expression is ambiguous".to_string(),
                span: span.clone(),
                color: Color::Red,
            }],

            UndefinedType { span } => vec![ErrorLabel {
                message: "type is undefined".to_string(),
                span: span.clone(),
                color: Color::Red,
            }],

<<<<<<< HEAD
            IfCondTypeNotBool(span) => {
                vec![ErrorLabel {
                    message: "condition must be a boolean".to_string(),
                    span: span.clone(),
                    color: Color::Red,
                }]
            }

            InvalidConstraintExpression { span } => {
                vec![ErrorLabel {
                    message: "expression for constraint must evaluate to a boolean".to_string(),
                    span: span.clone(),
                    color: Color::Red,
                }]
            }

=======
>>>>>>> 8e41bae2
            IndexExprNonIndexable {
                non_indexable_type,
                span,
            } => {
                vec![ErrorLabel {
                    message: format!(
                        "value must be an array or a storage map; found `{non_indexable_type}`"
                    ),
                    span: span.clone(),
                    color: Color::Red,
                }]
            }

            ArrayAccessWithWrongType {
                expected_ty, span, ..
            } => {
                vec![ErrorLabel {
                    message: if expected_ty == "int" {
                        "array access must be with an int value".to_string()
                    } else {
                        format!("array access must be with a `{expected_ty}` variant")
                    },
                    span: span.clone(),
                    color: Color::Red,
                }]
            }

            StorageMapAccessWithWrongType {
                expected_ty, span, ..
            } => {
                vec![ErrorLabel {
                    message: format!("storage map access must be with a `{expected_ty}` variant"),
                    span: span.clone(),
                    color: Color::Red,
                }]
            }

            MismatchedArrayComparisonSizes { span, .. } => vec![ErrorLabel {
                message: "cannot compare arrays of different sizes".to_string(),
                span: span.clone(),
                color: Color::Red,
            }],

            TupleAccessNonTuple {
                non_tuple_type,
                span,
            } => {
                vec![ErrorLabel {
                    message: format!("value must be a tuple; found `{non_tuple_type}`"),
                    span: span.clone(),
                    color: Color::Red,
                }]
            }

            InvalidTupleAccessor { accessor, span, .. } => vec![ErrorLabel {
                message: format!("unable to get field from tuple using `{accessor}`"),
                span: span.clone(),
                color: Color::Red,
            }],

            EmptyArrayExpression { span } => vec![ErrorLabel {
                message: "empty array values are illegal".to_string(),
                span: span.clone(),
                color: Color::Red,
            }],

            NonHomogeneousArrayElement { ty, span, .. } => {
                vec![ErrorLabel {
                    message: format!("array element has type `{ty}`"),
                    span: span.clone(),
                    color: Color::Red,
                }]
            }

            ExprRecursion {
                dependant_span,
                dependency_span,
            } => vec![
                ErrorLabel {
                    message: "cannot determine type of expression due to dependency".to_string(),
                    span: dependant_span.clone(),
                    color: Color::Red,
                },
                ErrorLabel {
                    message: "dependency on expression is recursive".to_string(),
                    span: dependency_span.clone(),
                    color: Color::Red,
                },
            ],
            StateVarTypeIsMap { span } => vec![ErrorLabel {
                message: "found state variable of type storage map here".to_string(),
                span: span.clone(),
                color: Color::Red,
            }],

            SelectBranchesTypeMismatch { large_err }
            | OperatorTypeError { large_err, .. }
            | StateVarInitTypeError { large_err, .. } => match &**large_err {
                LargeTypeError::SelectBranchesTypeMismatch {
                    then_type,
                    then_span,
                    else_type,
                    else_span,
                    ..
                } => vec![
                    ErrorLabel {
                        message: format!("'then' branch has the type `{then_type}`"),
                        span: then_span.clone(),
                        color: Color::Red,
                    },
                    ErrorLabel {
                        message: format!("'else' branch has the type `{else_type}`"),
                        span: else_span.clone(),
                        color: Color::Red,
                    },
                ],

                LargeTypeError::OperatorTypeError {
                    op,
                    found_ty,
                    expected_ty,
                    span,
                    expected_span,
                    ..
                } => {
                    let mut labels = vec![ErrorLabel {
                        message: format!(
                            "operator `{op}` argument has unexpected type `{found_ty}`"
                        ),
                        span: span.clone(),
                        color: Color::Red,
                    }];

                    if let Some(span) = expected_span {
                        labels.push(ErrorLabel {
                            message: format!("expecting type `{expected_ty}`"),
                            span: span.clone(),
                            color: Color::Blue,
                        });
                    }

                    labels
                }

                LargeTypeError::StateVarInitTypeError {
                    found_ty,
                    expected_ty,
                    span,
                    expected_span,
                    ..
                } => {
                    let mut labels = vec![ErrorLabel {
                        message: format!(
                            "initializing expression has unexpected type `{found_ty}`"
                        ),
                        span: span.clone(),
                        color: Color::Red,
                    }];

                    if let Some(span) = expected_span {
                        labels.push(ErrorLabel {
                            message: format!("expecting type `{expected_ty}`"),
                            span: span.clone(),
                            color: Color::Blue,
                        });
                    }

                    labels
                }
            },

            BadCastTo { ty, span } => vec![ErrorLabel {
                message: format!("illegal cast to a `{ty}`"),
                span: span.clone(),
                color: Color::Red,
            }],

            BadCastFrom { ty, span } => vec![ErrorLabel {
                message: format!("illegal cast from a `{ty}`"),
                span: span.clone(),
                color: Color::Red,
            }],

            MissingSolveDirective { span } => vec![ErrorLabel {
                message: "`solve` directive missing from this file".to_string(),
                span: span.clone(),
                color: Color::Red,
            }],

            InvalidDeclOutsideIntentDecl { kind, span } => vec![ErrorLabel {
                message: format!(
                    "invalid {kind} declaration outside an `intent {{ .. }}` declaration"
                ),
                span: span.clone(),
                color: Color::Red,
            }],

            RangeTypesMismatch { lb_ty, ub_ty, span } => vec![ErrorLabel {
                message: format!("expecting `{lb_ty}` type , found `{ub_ty}` type"),
                span: span.clone(),
                color: Color::Red,
            }],

            RangeTypesNonNumeric { ty, span } => vec![ErrorLabel {
                message: format!("ranges must have numeric bounds; found `{ty}`"),
                span: span.clone(),
                color: Color::Red,
            }],

            InExprTypesMismatch {
                val_ty,
                range_ty,
                span,
            } => vec![ErrorLabel {
                message: format!(
                    "range type mismatch; expecting `{val_ty}` type, found `{range_ty}` type"
                ),
                span: span.clone(),
                color: Color::Red,
            }],

            InExprTypesArrayMismatch {
                val_ty,
                el_ty,
                span,
            } => vec![ErrorLabel {
                message: format!(
                    "array element type mismatch; expecting `{val_ty}` type, found `{el_ty}` type"
                ),
                span: span.clone(),
                color: Color::Red,
            }],

            MissingIntrinsic { span, .. } => vec![ErrorLabel {
                message: "intrinsic not found".to_string(),
                span: span.clone(),
                color: Color::Red,
            }],

            UnexpectedIntrinsicArgCount { span, .. } => vec![ErrorLabel {
                message: "unexpected number of arguments here".to_string(),
                span: span.clone(),
                color: Color::Red,
            }],

            MismatchedIntrinsicArgType {
                expected,
                found,
                intrinsic_span,
                arg_span,
            } => vec![
                ErrorLabel {
                    message: format!("expected `{expected}`, found `{found}`"),
                    span: arg_span.clone(),
                    color: Color::Red,
                },
                ErrorLabel {
                    message: "arguments to this intrinsic are incorrect`".to_string(),
                    span: intrinsic_span.clone(),
                    color: Color::Blue,
                },
            ],

            Internal { msg, span } => {
                if span == &empty_span() {
                    Vec::new()
                } else {
                    vec![ErrorLabel {
                        message: msg.to_string(),
                        span: span.clone(),
                        color: Color::Red,
                    }]
                }
            }

            FileIO { .. } => Vec::new(),
        }
    }

    fn note(&self) -> Option<String> {
        use CompileError::*;
        match self {
            DualModulity {
                file_path_a,
                file_path_b,
                ..
            } => Some(format!(
                "both the files `{}` and `{}` exist, where only one or the other is allowed",
                file_path_a.display(),
                file_path_b.display()
            )),

            NoFileFoundForPath {
                path_mod,
                path_enum,
                ..
            } => Some(format!(
                "one of the modules `{path_mod}` or `{path_enum}` must exist",
            )),

            MacroDeclClash { name, .. } => Some(format!(
                "it is valid to have multiple macros named `{name}` \
                but they must have differing parameter lists"
            )),

            MacroCallMismatch {
                arg_count,
                param_counts_descr,
                ..
            } => {
                // foobar
                Some(format!(
                    "the valid number of arguments may be {param_counts_descr} \
                        but this call passes {arg_count} arguments"
                ))
            }

            MacroRecursion { .. } => Some(
                "a macro called recursively with the same number of arguments \
                    will cause a non-terminating loop during expansion"
                    .to_string(),
            ),

            MacroSpliceArrayUnknownSize { .. } => Some(
                "macro array splicing is currently limited to immediate integer sizes or enums"
                    .to_string(),
            ),

            MacroCallWasNotExpression { .. } => Some(
                "macros which contain only declarations may only be used at the top level of \
                an intent and not as an expression"
                    .to_string(),
            ),

            DuplicateGeneratorIndex { name, gen_kind, .. } => Some(format!(
                "`{gen_kind}` index `{name}` must be declared only once in this scope"
            )),

            InvalidGeneratorIndexBound { gen_kind, .. } => Some(format!(
                "`{gen_kind}` index bound must be an integer literal"
            )),

            MismatchedArrayComparisonSizes {
                op,
                lhs_size,
                rhs_size,
                ..
            } => Some(format!(
                "the left-hand side argument of the `{op}` operator has {lhs_size} \
                    elements while the right-hand side argument has {rhs_size} elements"
            )),

            InvalidTupleAccessor { tuple_type, .. } => {
                Some(format!("tuple has type `{tuple_type}`"))
            }

            NonHomogeneousArrayElement { expected_ty, .. } => {
                Some(format!("expecting array element type `{expected_ty}`"))
            }

            ArrayAccessWithWrongType { found_ty, .. } => {
                Some(format!("found access using type `{found_ty}`"))
            }

            StorageMapAccessWithWrongType { found_ty, .. } => {
                Some(format!("found access using type `{found_ty}`"))
            }

            MissingSolveDirective { .. } => Some(
                "`solve` directive must appear exactly once in a project and \
                     must appear in the top level module"
                    .to_string(),
            ),

            InvalidDeclOutsideIntentDecl { .. } => Some(
                "only `enum` and `type` declarations \
                 are allowed outside an `intent { .. }` declaration"
                    .to_string(),
            ),

            Internal { .. }
            | FileIO { .. }
            | MacroNotFound { .. }
            | MacroUndefinedParam { .. }
            | SymbolNotFound { .. }
            | StorageSymbolNotFound { .. }
            | MissingStorageBlock { .. }
            | InvalidNextStateAccess { .. }
            | MissingExtern { .. }
            | NonConstArrayLength { .. }
            | InvalidConstArrayLength { .. }
            | NonConstArrayIndex { .. }
            | InvalidConstArrayIndex { .. }
            | ArrayIndexOutOfBounds { .. }
            | CannotIndexIntoValue { .. }
            | MacroMultiplePacks { .. }
            | MacroUnknownPack { .. }
            | MacroNonUniqueParamCounts { .. }
            | MacroUnrecognizedSpliceVar { .. }
            | MacroSpliceVarNotArray { .. }
            | UnknownType { .. }
            | UndefinedType { .. }
<<<<<<< HEAD
            | IfCondTypeNotBool(_)
            | IfBranchesTypeMismatch { .. }
            | InvalidConstraintExpression { .. }
=======
            | NonBoolConditional { .. }
            | SelectBranchesTypeMismatch { .. }
>>>>>>> 8e41bae2
            | OperatorTypeError { .. }
            | StateVarInitTypeError { .. }
            | StateVarTypeIsMap { .. }
            | IndexExprNonIndexable { .. }
            | TupleAccessNonTuple { .. }
            | EmptyArrayExpression { .. }
            | ExprRecursion { .. }
            | BadCastTo { .. }
            | BadCastFrom { .. }
            | RangeTypesMismatch { .. }
            | RangeTypesNonNumeric { .. }
            | InExprTypesMismatch { .. }
            | InExprTypesArrayMismatch { .. }
            | NonIntGeneratorRange { .. }
            | NonBoolGeneratorCondition { .. }
            | NonBoolGeneratorBody { .. }
            | MissingIntrinsic { .. }
            | UnexpectedIntrinsicArgCount { .. }
            | MismatchedIntrinsicArgType { .. } => None,
        }
    }

    fn code(&self) -> Option<String> {
        None
    }

    fn help(&self) -> Option<String> {
        use CompileError::*;
        match self {
            SymbolNotFound { enum_names, .. } if !enum_names.is_empty() => {
                Some(format!(
                    "this symbol is a variant of enum{} {} and may need a fully qualified path",
                    if enum_names.len() > 1 { "s" } else { "" },
                    enum_names
                        .iter()
                        .enumerate()
                        .map(|(idx, enum_name)| {
                            if idx + 2 == enum_names.len() {
                                // 2nd last
                                format!("`{enum_name}` and ")
                            } else if idx + 1 == enum_names.len() {
                                // last
                                format!("`{enum_name}`")
                            } else {
                                // otherwise...
                                format!("`{enum_name}`, ")
                            }
                        })
                        .collect::<Vec<_>>()
                        .join("")
                ))
            }

            MacroCallMismatch { name, .. } => Some(format!(
                "a macro named `{name}` is defined but not with the required \
                signature to fulfill this call"
            )),

            BadCastTo { .. } => Some("casts may only be made to an int or a real".to_string()),
            BadCastFrom { .. } => Some(
                "casts may only be made from an int to a real, from a bool to an int or \
                from an enum to an int"
                    .to_string(),
            ),

            _ => None,
        }
    }
}

impl Spanned for CompileError {
    fn span(&self) -> &Span {
        use CompileError::*;
        match self {
            FileIO { span, .. }
            | Internal { span, .. }
            | DualModulity { span, .. }
            | NoFileFoundForPath { span, .. }
            | MacroDeclClash { span, .. }
            | MacroNotFound { span, .. }
            | MacroCallMismatch { span, .. }
            | MacroMultiplePacks { span0: span, .. }
            | MacroUnknownPack {
                bad_pack: (_, span),
                ..
            }
            | MacroNonUniqueParamCounts { span0: span, .. }
            | MacroUndefinedParam { span, .. }
            | MacroRecursion {
                call_span: span, ..
            }
            | MacroUnrecognizedSpliceVar { span, .. }
            | MacroSpliceVarNotArray { span, .. }
            | MacroSpliceArrayUnknownSize { span, .. }
            | MacroCallWasNotExpression { span }
            | DuplicateGeneratorIndex { span, .. }
            | InvalidGeneratorIndexBound { span, .. }
            | NonIntGeneratorRange { span, .. }
            | NonBoolGeneratorCondition { span, .. }
            | NonBoolGeneratorBody { span, .. }
            | SymbolNotFound { span, .. }
            | StorageSymbolNotFound { span, .. }
            | InvalidNextStateAccess { span, .. }
            | MissingStorageBlock { span, .. }
            | MissingExtern { span, .. }
            | NonConstArrayIndex { span }
            | InvalidConstArrayLength { span }
            | NonConstArrayLength { span }
            | InvalidConstArrayIndex { span }
            | ArrayIndexOutOfBounds { span }
            | CannotIndexIntoValue { span, .. }
            | UnknownType { span }
            | UndefinedType { span }
<<<<<<< HEAD
            | IfCondTypeNotBool(span)
            | InvalidConstraintExpression { span }
=======
            | NonBoolConditional { span, .. }
>>>>>>> 8e41bae2
            | IndexExprNonIndexable { span, .. }
            | ArrayAccessWithWrongType { span, .. }
            | StorageMapAccessWithWrongType { span, .. }
            | MismatchedArrayComparisonSizes { span, .. }
            | TupleAccessNonTuple { span, .. }
            | InvalidTupleAccessor { span, .. }
            | EmptyArrayExpression { span }
            | NonHomogeneousArrayElement { span, .. }
            | ExprRecursion {
                dependant_span: span,
                ..
            }
            | BadCastTo { span, .. }
            | BadCastFrom { span, .. }
            | MissingSolveDirective { span, .. }
            | InvalidDeclOutsideIntentDecl { span, .. }
            | RangeTypesMismatch { span, .. }
            | RangeTypesNonNumeric { span, .. }
            | InExprTypesMismatch { span, .. }
            | StateVarTypeIsMap { span }
            | InExprTypesArrayMismatch { span, .. }
            | MissingIntrinsic { span, .. }
            | UnexpectedIntrinsicArgCount { span, .. }
            | MismatchedIntrinsicArgType { arg_span: span, .. } => span,

            SelectBranchesTypeMismatch { large_err }
            | OperatorTypeError { large_err, .. }
            | StateVarInitTypeError { large_err, .. } => match &**large_err {
                LargeTypeError::SelectBranchesTypeMismatch { span, .. }
                | LargeTypeError::OperatorTypeError { span, .. }
                | LargeTypeError::StateVarInitTypeError { span, .. } => span,
            },
        }
    }
}<|MERGE_RESOLUTION|>--- conflicted
+++ resolved
@@ -609,15 +609,6 @@
                 color: Color::Red,
             }],
 
-<<<<<<< HEAD
-            IfCondTypeNotBool(span) => {
-                vec![ErrorLabel {
-                    message: "condition must be a boolean".to_string(),
-                    span: span.clone(),
-                    color: Color::Red,
-                }]
-            }
-
             InvalidConstraintExpression { span } => {
                 vec![ErrorLabel {
                     message: "expression for constraint must evaluate to a boolean".to_string(),
@@ -626,8 +617,6 @@
                 }]
             }
 
-=======
->>>>>>> 8e41bae2
             IndexExprNonIndexable {
                 non_indexable_type,
                 span,
@@ -1030,14 +1019,9 @@
             | MacroSpliceVarNotArray { .. }
             | UnknownType { .. }
             | UndefinedType { .. }
-<<<<<<< HEAD
-            | IfCondTypeNotBool(_)
-            | IfBranchesTypeMismatch { .. }
-            | InvalidConstraintExpression { .. }
-=======
             | NonBoolConditional { .. }
             | SelectBranchesTypeMismatch { .. }
->>>>>>> 8e41bae2
+            | InvalidConstraintExpression { .. }
             | OperatorTypeError { .. }
             | StateVarInitTypeError { .. }
             | StateVarTypeIsMap { .. }
@@ -1151,12 +1135,8 @@
             | CannotIndexIntoValue { span, .. }
             | UnknownType { span }
             | UndefinedType { span }
-<<<<<<< HEAD
-            | IfCondTypeNotBool(span)
+            | NonBoolConditional { span, .. }
             | InvalidConstraintExpression { span }
-=======
-            | NonBoolConditional { span, .. }
->>>>>>> 8e41bae2
             | IndexExprNonIndexable { span, .. }
             | ArrayAccessWithWrongType { span, .. }
             | StorageMapAccessWithWrongType { span, .. }
