--- conflicted
+++ resolved
@@ -385,15 +385,12 @@
     },
     #[error("invalid map range type")]
     InvalidMapRangeType { found_ty: String, span: Span },
-<<<<<<< HEAD
-    #[error("attempt to use a non-constant value in a constant")]
-    InvalidConst { span: Span },
-=======
     #[error("bad `PUSH` instruction")]
     BadPushInstruction { span: Span },
     #[error("unrecognized instruction")]
     UnregonizedInstruction { span: Span },
->>>>>>> 77d4bad5
+    #[error("attempt to use a non-constant value in a constant")]
+    InvalidConst { span: Span },
 }
 
 // This is here purely at the suggestion of Clippy, who pointed out that these error variants are
@@ -1291,19 +1288,20 @@
                 color: Color::Red,
             }],
 
-<<<<<<< HEAD
+            BadPushInstruction { span } => vec![ErrorLabel {
+                message: "`PUSH` is not a valid instruction in an asm block ".to_string(),
+                span: span.clone(),
+                color: Color::Red,
+            }],
+
+            UnregonizedInstruction { span } => vec![ErrorLabel {
+                message: "this instruction is not a valid EssentialVM instruction ".to_string(),
+                span: span.clone(),
+                color: Color::Red,
+            }],
+
             InvalidConst { span } => vec![ErrorLabel {
                 message: "non-constant value".to_string(),
-=======
-            BadPushInstruction { span } => vec![ErrorLabel {
-                message: "`PUSH` is not a valid instruction in an asm block ".to_string(),
-                span: span.clone(),
-                color: Color::Red,
-            }],
-
-            UnregonizedInstruction { span } => vec![ErrorLabel {
-                message: "this instruction is not a valid EssentialVM instruction ".to_string(),
->>>>>>> 77d4bad5
                 span: span.clone(),
                 color: Color::Red,
             }],
@@ -1504,12 +1502,9 @@
             | UnionVariantTypeMismatch { .. }
             | VarsDependencyCycle { .. }
             | InvalidMapRangeType { .. }
-<<<<<<< HEAD
+            | BadPushInstruction { .. }
+            | UnregonizedInstruction { .. }
             | InvalidConst { .. } => None,
-=======
-            | BadPushInstruction { .. }
-            | UnregonizedInstruction { .. } => None,
->>>>>>> 77d4bad5
         }
     }
 
@@ -1741,12 +1736,9 @@
             | InvalidStorageAccess { span, .. }
             | IdenticalPredicates { span, .. }
             | InvalidMapRangeType { span, .. }
-<<<<<<< HEAD
-            | InvalidConst { span, .. } => span,
-=======
+            | InvalidConst { span, .. }
             | BadPushInstruction { span }
             | UnregonizedInstruction { span } => span,
->>>>>>> 77d4bad5
 
             DependencyCycle { spans } => &spans[0],
             VarsDependencyCycle { spans } => &spans[0],
