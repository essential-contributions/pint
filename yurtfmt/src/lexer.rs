mod tests;

use crate::error::{FormatterError, LexError, Span};
use itertools::{Either, Itertools};
use logos::Logos;
use std::fmt;

#[derive(Clone, Debug, Eq, Hash, Logos, PartialEq)]
#[logos(skip r"[ \t\n\r\f]+")]
#[logos(error = LexError)]
pub(super) enum Token<'sc> {
    #[token("=")]
    Eq,
    #[token(":")]
    Colon,
    #[token("::")]
    DoubleColon,
    #[token(";")]
    Semi,
<<<<<<< HEAD
    #[token(",")]
    Comma,
    #[token("(")]
    ParenOpen,
    #[token(")")]
    ParenClose,
    #[token("->")]
    Arrow,
=======
    #[token("!")]
    Bang,
    #[token("*")]
    Star,
    #[token("+")]
    Plus,
    #[token("-")]
    Minus,
    #[token("/")]
    Div,
    #[token("%")]
    Mod,
    #[token(">")]
    Gt,
    #[token("<")]
    Lt,
    #[token("<=")]
    LtEq,
    #[token(">=")]
    GtEq,
    #[token("==")]
    EqEq,
    #[token("!=")]
    NotEq,
    #[token("&&")]
    DoubleAmpersand,
    #[token("||")]
    DoublePipe,
>>>>>>> 0cb3fca1
    #[regex(r"int|bool|string|real", |lex| lex.slice())]
    Primitive(&'sc str),

    #[token("let")]
    Let,

    #[token("constraint")]
    Constraint,
    #[token("fn")]
    Fn,

    #[regex(r"satisfy|minimize|maximize", |lex| lex.slice())]
    Directive(&'sc str),
    #[token("solve")]
    Solve,

    #[regex(r"[A-Za-z_][A-Za-z_0-9]*", |lex| lex.slice())]
    Ident(&'sc str),
    #[regex(
        r#"(?x)
        true|false
        |[0-9]+\.[0-9]+([Ee][-+]?[0-9]+)?|[0-9]+[Ee][-+]?[0-9]+|0x[0-9A-Fa-f]+|0b[0-1]+|[0-9]+
        |"([^"\\]|\\(x[0-9a-fA-F]{2}|[nt"]|\\|\n))*"
        "#,
        |lex| lex.slice(),
        priority = 2
    )]
    Literal(&'sc str),

    #[regex(r"//[^\n\r]*", logos::skip)]
    Comment,
}

pub(super) fn lex(src: &str) -> (Vec<(Token, Span)>, Vec<FormatterError>) {
    Token::lexer(src)
        .spanned()
        .partition_map(|(r, span)| match r {
            Ok(v) => Either::Left((v, span)),
            Err(v) => Either::Right(FormatterError::Lex { span, error: v }),
        })
}

impl<'sc> fmt::Display for Token<'sc> {
    fn fmt(&self, f: &mut fmt::Formatter) -> fmt::Result {
        match self {
            Token::Eq => write!(f, "="),
            Token::Colon => write!(f, ":"),
            Token::DoubleColon => write!(f, "::"),
            Token::Semi => write!(f, ";"),
<<<<<<< HEAD
            Token::Comma => write!(f, ","),
            Token::ParenOpen => write!(f, "("),
            Token::ParenClose => write!(f, ")"),
            Token::Arrow => write!(f, "->"),
=======
            Token::Bang => write!(f, "!"),
            Token::Star => write!(f, "*"),
            Token::Plus => write!(f, "+"),
            Token::Minus => write!(f, "-"),
            Token::Div => write!(f, "/"),
            Token::Mod => write!(f, "%"),
            Token::Gt => write!(f, ">"),
            Token::Lt => write!(f, "<"),
            Token::LtEq => write!(f, "<="),
            Token::GtEq => write!(f, ">="),
            Token::EqEq => write!(f, "=="),
            Token::NotEq => write!(f, "!="),
            Token::DoubleAmpersand => write!(f, "&&"),
            Token::DoublePipe => write!(f, "||"),
>>>>>>> 0cb3fca1
            Token::Primitive(ident) => write!(f, "{ident}"),
            Token::Let => write!(f, "let"),
            Token::Constraint => write!(f, "constraint"),
            Token::Fn => write!(f, "fn"),
            Token::Directive(contents) => write!(f, "{contents}"),
            Token::Solve => write!(f, "solve"),
            Token::Ident(ident) => write!(f, "{ident}"),
            Token::Literal(contents) => write!(f, "{contents}"),
            Token::Comment => write!(f, "comment"),
        }
    }
}<|MERGE_RESOLUTION|>--- conflicted
+++ resolved
@@ -17,16 +17,6 @@
     DoubleColon,
     #[token(";")]
     Semi,
-<<<<<<< HEAD
-    #[token(",")]
-    Comma,
-    #[token("(")]
-    ParenOpen,
-    #[token(")")]
-    ParenClose,
-    #[token("->")]
-    Arrow,
-=======
     #[token("!")]
     Bang,
     #[token("*")]
@@ -55,7 +45,14 @@
     DoubleAmpersand,
     #[token("||")]
     DoublePipe,
->>>>>>> 0cb3fca1
+    #[token(",")]
+    Comma,
+    #[token("(")]
+    ParenOpen,
+    #[token(")")]
+    ParenClose,
+    #[token("->")]
+    Arrow,
     #[regex(r"int|bool|string|real", |lex| lex.slice())]
     Primitive(&'sc str),
 
@@ -105,12 +102,6 @@
             Token::Colon => write!(f, ":"),
             Token::DoubleColon => write!(f, "::"),
             Token::Semi => write!(f, ";"),
-<<<<<<< HEAD
-            Token::Comma => write!(f, ","),
-            Token::ParenOpen => write!(f, "("),
-            Token::ParenClose => write!(f, ")"),
-            Token::Arrow => write!(f, "->"),
-=======
             Token::Bang => write!(f, "!"),
             Token::Star => write!(f, "*"),
             Token::Plus => write!(f, "+"),
@@ -125,7 +116,10 @@
             Token::NotEq => write!(f, "!="),
             Token::DoubleAmpersand => write!(f, "&&"),
             Token::DoublePipe => write!(f, "||"),
->>>>>>> 0cb3fca1
+            Token::Comma => write!(f, ","),
+            Token::ParenOpen => write!(f, "("),
+            Token::ParenClose => write!(f, ")"),
+            Token::Arrow => write!(f, "->"),
             Token::Primitive(ident) => write!(f, "{ident}"),
             Token::Let => write!(f, "let"),
             Token::Constraint => write!(f, "constraint"),
