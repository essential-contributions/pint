mod tests;

use crate::error::{FormatterError, LexError, Span};
use itertools::{Either, Itertools};
use logos::Logos;
use std::fmt;

#[derive(Clone, Debug, Eq, Hash, Logos, PartialEq)]
#[logos(skip r"[ \t\n\r\f]+")]
#[logos(error = LexError)]
pub(super) enum Token<'sc> {
    #[token("=")]
    Eq,
    #[token(":")]
    Colon,
    #[token("::")]
    DoubleColon,
    #[token(";")]
    Semi,
    #[token(",")]
    Comma,
    #[token("!")]
    Bang,
    #[token("{")]
    BraceOpen,
    #[token("}")]
    BraceClose,
    #[token("(")]
    ParenOpen,
    #[token(")")]
    ParenClose,
    #[token("->")]
    Arrow,
    #[token("+")]
    Plus,
    #[token("-")]
    Minus,
    #[regex(r"/|%|\*|>|<|<=|>=|!=|==|&&|\|\|", |lex| lex.slice())]
    BinaryOp(&'sc str),
    #[regex(r"int|bool|string|real", |lex| lex.slice())]
    Primitive(&'sc str),

    #[token("let")]
    Let,
    #[token("type")]
    Type,
    #[token("constraint")]
    Constraint,
    #[token("fn")]
    Fn,
    #[token("contract")]
    Contract,
    #[token("implements")]
    Implements,
    #[token("interface")]
    Interface,
<<<<<<< HEAD
    #[token("state")]
    State,
=======
    #[token("extern")]
    Extern,
>>>>>>> 1c1d639d

    #[regex(r"satisfy|minimize|maximize", |lex| lex.slice())]
    Directive(&'sc str),
    #[token("use")]
    Use,
    #[token("as")]
    As,
    #[token("solve")]
    Solve,

    #[regex(r"[A-Za-z_][A-Za-z_0-9]*", |lex| lex.slice())]
    Ident(&'sc str),
    #[regex(
        r#"(?x)
        true|false
        |[0-9]+\.[0-9]+([Ee][-+]?[0-9]+)?|[0-9]+[Ee][-+]?[0-9]+|0x[0-9A-Fa-f]+|0b[0-1]+|[0-9]+
        |"([^"\\]|\\(x[0-9a-fA-F]{2}|[nt"]|\\|\n))*"
        "#,
        |lex| lex.slice(),
        priority = 2
    )]
    Literal(&'sc str),

    #[regex(r"//[^\n\r]*", logos::skip)]
    Comment,
}

pub(super) fn lex(src: &str) -> (Vec<(Token, Span)>, Vec<FormatterError>) {
    Token::lexer(src)
        .spanned()
        .partition_map(|(r, span)| match r {
            Ok(v) => Either::Left((v, span)),
            Err(v) => Either::Right(FormatterError::Lex { span, error: v }),
        })
}

impl<'sc> fmt::Display for Token<'sc> {
    fn fmt(&self, f: &mut fmt::Formatter) -> fmt::Result {
        match self {
            Token::Eq => write!(f, "="),
            Token::Colon => write!(f, ":"),
            Token::DoubleColon => write!(f, "::"),
            Token::Semi => write!(f, ";"),
            Token::Comma => write!(f, ","),
            Token::Bang => write!(f, "!"),
            Token::BraceOpen => write!(f, "{{"),
            Token::BraceClose => write!(f, "}}"),
            Token::ParenOpen => write!(f, "("),
            Token::ParenClose => write!(f, ")"),
            Token::Arrow => write!(f, "->"),
            Token::Plus => write!(f, "+"),
            Token::Minus => write!(f, "-"),
            Token::BinaryOp(op) => write!(f, "{op}"),
            Token::Primitive(ident) => write!(f, "{ident}"),
            Token::Let => write!(f, "let"),
            Token::Type => write!(f, "type"),
            Token::Constraint => write!(f, "constraint"),
            Token::Fn => write!(f, "fn"),
            Token::Contract => write!(f, "contract"),
            Token::Implements => write!(f, "implements"),
            Token::Interface => write!(f, "interface"),
<<<<<<< HEAD
            Token::State => write!(f, "state"),
=======
            Token::Extern => write!(f, "extern"),
>>>>>>> 1c1d639d
            Token::Directive(contents) => write!(f, "{contents}"),
            Token::Use => write!(f, "use"),
            Token::As => write!(f, "as"),
            Token::Solve => write!(f, "solve"),
            Token::Ident(ident) => write!(f, "{ident}"),
            Token::Literal(contents) => write!(f, "{contents}"),
            Token::Comment => write!(f, "comment"),
        }
    }
}<|MERGE_RESOLUTION|>--- conflicted
+++ resolved
@@ -54,13 +54,10 @@
     Implements,
     #[token("interface")]
     Interface,
-<<<<<<< HEAD
     #[token("state")]
     State,
-=======
     #[token("extern")]
     Extern,
->>>>>>> 1c1d639d
 
     #[regex(r"satisfy|minimize|maximize", |lex| lex.slice())]
     Directive(&'sc str),
@@ -122,11 +119,8 @@
             Token::Contract => write!(f, "contract"),
             Token::Implements => write!(f, "implements"),
             Token::Interface => write!(f, "interface"),
-<<<<<<< HEAD
             Token::State => write!(f, "state"),
-=======
             Token::Extern => write!(f, "extern"),
->>>>>>> 1c1d639d
             Token::Directive(contents) => write!(f, "{contents}"),
             Token::Use => write!(f, "use"),
             Token::As => write!(f, "as"),
