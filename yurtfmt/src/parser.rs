use crate::{
    ast,
    error::{FormatterError, ParseError},
    lexer::{self, Token},
};
use chumsky::{prelude::*, Stream};

/// Parse `source` and returns an AST. Upon failure, return a vector of all compile errors
/// encountered.
pub(super) fn parse_str_to_ast(source: &str) -> Result<ast::Ast<'_>, Vec<FormatterError>> {
    let mut errors = vec![];

    // Lex the input into tokens and spans. Also collect any lex errors encountered.
    let (tokens, lex_errors) = lexer::lex(source);
    errors.extend(lex_errors);

    // Provide a token stream
    let eoi_span = source.len()..source.len();
    let token_stream = Stream::from_iter(eoi_span, tokens.into_iter());

    // Parse the token stream
    match yurt_program().parse(token_stream) {
        Ok(_) if !errors.is_empty() => Err(errors),
        Err(parsing_errors) => {
            let parsing_errors: Vec<_> = parsing_errors
                .iter()
                .map(|error| FormatterError::Parse {
                    error: error.clone(),
                })
                .collect();

            errors.extend(parsing_errors);
            Err(errors)
        }
        Ok(ast) => Ok(ast),
    }
}

pub(super) fn yurt_program<'sc>(
) -> impl Parser<Token<'sc>, ast::Ast<'sc>, Error = ParseError> + Clone {
    choice((
        use_statement(),
        value_decl(expr()),
        solve_decl(),
        fn_decl(),
        constraint_decl(expr()),
        type_decl(),
        interface_decl(),
    ))
    .repeated()
    .then_ignore(end())
    .boxed()
}

pub(super) fn use_statement<'sc>(
) -> impl Parser<Token<'sc>, ast::Decl<'sc>, Error = ParseError> + Clone {
    just(Token::Use)
        .then(use_tree())
        .then_ignore(just(Token::Semi))
        .map(|(use_token, use_tree)| ast::Decl::Use {
            use_token,
            use_tree,
        })
}

pub(super) fn use_tree<'sc>() -> impl Parser<Token<'sc>, ast::UseTree, Error = ParseError> + Clone {
    recursive(|use_tree| {
        let name = ident().map(ast::UseTree::Name);

        let path = ident()
            .then_ignore(just(Token::DoubleColon))
            .then(use_tree.clone())
            .map(|(prefix, suffix)| ast::UseTree::Path {
                prefix,
                suffix: Box::new(suffix),
            })
            .boxed();

        let group = use_tree
            .separated_by(just(Token::Comma))
            .allow_trailing()
            .delimited_by(just(Token::BraceOpen), just(Token::BraceClose))
            .map(|imports| ast::UseTree::Group { imports })
            .boxed();

        let alias = ident()
            .then_ignore(just(Token::As))
            .then(ident())
            .map(|(name, alias)| ast::UseTree::Alias { name, alias })
            .boxed();

        choice((path, alias, name, group)).boxed()
    })
}

fn value_decl<'sc>(
    expr: impl Parser<Token<'sc>, ast::Expr<'sc>, Error = ParseError> + Clone + 'sc,
) -> impl Parser<Token<'sc>, ast::Decl<'sc>, Error = ParseError> + Clone {
    let type_spec = just(Token::Colon).then(type_());
    let init = just(Token::Eq).then(expr);

    just(Token::Let)
        .then(ident())
        .then(type_spec.or_not())
        .then(init.or_not())
        .then_ignore(just(Token::Semi))
        .map(
            |(((let_token, name), colon_token_and_ty), eq_token_and_init)| ast::Decl::Value {
                let_token,
                name,
                colon_token_and_ty,
                eq_token_and_init,
            },
        )
        .boxed()
}

fn solve_decl<'sc>() -> impl Parser<Token<'sc>, ast::Decl<'sc>, Error = ParseError> + Clone {
    just(Token::Solve)
        .then(directive())
        .then(expr().or_not())
        .then_ignore(just(Token::Semi))
        .map(|((solve_token, directive), expr)| ast::Decl::Solve {
            solve_token,
            directive,
            expr,
        })
        .boxed()
}

fn type_decl<'sc>() -> impl Parser<Token<'sc>, ast::Decl<'sc>, Error = ParseError> + Clone {
    just(Token::Type)
        .then(ident())
        .then_ignore(just(Token::Eq))
        .then(type_())
        .then_ignore(just(Token::Semi))
        .map(|((type_token, name), ty)| ast::Decl::NewType {
            type_token,
            name,
            ty,
        })
        .boxed()
}

fn constraint_decl<'sc>(
    expr: impl Parser<Token<'sc>, ast::Expr<'sc>, Error = ParseError> + Clone + 'sc,
) -> impl Parser<Token<'sc>, ast::Decl<'sc>, Error = ParseError> + Clone {
    just(Token::Constraint)
        .then(expr)
        .then_ignore(just(Token::Semi))
        .map(|(constraint_token, expr)| ast::Decl::Constraint {
            constraint_token,
            expr,
        })
        .boxed()
}

pub(super) fn interface_decl<'sc>(
) -> impl Parser<Token<'sc>, ast::Decl<'sc>, Error = ParseError> + Clone {
    just(Token::Interface)
        .ignore_then(ident())
        .then_ignore(just(Token::BraceOpen))
        .then(
            (fn_sig().then_ignore(just(Token::Semi))).repeated(), // .delimited_by(just(Token::BraceOpen), just(Token::BraceClose))
        )
        .then_ignore(just(Token::BraceClose))
        .map(|(name, fn_sigs)| ast::Decl::Interface { name, fn_sigs })
        .boxed()
}

pub(super) fn fn_decl<'sc>() -> impl Parser<Token<'sc>, ast::Decl<'sc>, Error = ParseError> + Clone
{
<<<<<<< HEAD
    fn_sig()
        .then(code_block_expr(expr()))
        .map(|(fn_sig, body)| ast::Decl::Fn { fn_sig, body })
}

pub(super) fn fn_sig<'sc>() -> impl Parser<Token<'sc>, ast::FnSig, Error = ParseError> + Clone {
    let return_type = just(Token::Arrow).ignore_then(type_()).boxed();

=======
>>>>>>> 64a5b46f
    let type_spec = just(Token::Colon).ignore_then(type_()).boxed();

    let params = ident()
        .then(type_spec)
        .separated_by(just(Token::Comma))
        .allow_trailing()
        .delimited_by(just(Token::ParenOpen), just(Token::ParenClose))
        .boxed();

<<<<<<< HEAD
=======
    let return_type = just(Token::Arrow).ignore_then(type_()).boxed();

>>>>>>> 64a5b46f
    just(Token::Fn)
        .ignore_then(ident())
        .then(params)
        .then(return_type)
<<<<<<< HEAD
        .map(|((name, params), return_type)| ast::FnSig {
            name,
            params: Some(params),
            return_type,
        })
=======
        .then(code_block_expr(expr()))
        .map(
            |((((fn_token, name), params), return_type), body)| ast::Decl::Fn {
                fn_token,
                name,
                fn_sig: Some(params),
                return_type,
                body,
            },
        )
        .boxed()
>>>>>>> 64a5b46f
}

pub(super) fn code_block_expr<'a, 'sc>(
    expr: impl Parser<Token<'sc>, ast::Expr<'sc>, Error = ParseError> + Clone + 'sc,
) -> impl Parser<Token<'sc>, ast::Block<'sc>, Error = ParseError> + Clone {
    let code_block_body = choice((
        value_decl(expr.clone()),
        // state_decl(expr.clone()), TODO: add when state is supported
        constraint_decl(expr.clone()),
    ))
    .repeated()
    .then(expr)
    .boxed();

    code_block_body
        .delimited_by(just(Token::BraceOpen), just(Token::BraceClose))
        .map(|(statements, expr)| ast::Block {
            statements,
            final_expr: Box::new(expr),
        })
        .boxed()
}

fn ident<'sc>() -> impl Parser<Token<'sc>, String, Error = ParseError> + Clone {
    select! { Token::Ident(id) => id.to_owned() }.boxed()
}

fn immediate<'sc>() -> impl Parser<Token<'sc>, ast::Immediate, Error = ParseError> + Clone {
    select! { Token::Literal(str) => ast::Immediate(str.to_string()) }.boxed()
}

fn type_<'sc>() -> impl Parser<Token<'sc>, ast::Type, Error = ParseError> + Clone {
    recursive(|type_| {
        let tuple = (ident().then_ignore(just(Token::Colon)))
            .or_not()
            .then(type_.clone())
            .separated_by(just(Token::Comma))
            .allow_trailing()
            .delimited_by(just(Token::BraceOpen), just(Token::BraceClose))
            .map(ast::Type::Tuple)
            .boxed();

        let type_atom = choice((
            select! { Token::Primitive(type_str) => ast::Type::Primitive(type_str.parse().unwrap()) },
            tuple
        ))
        .boxed();

        type_atom
    })
}

pub(super) fn expr<'sc>() -> impl Parser<Token<'sc>, ast::Expr<'sc>, Error = ParseError> + Clone {
    recursive(|expr| {
        let atom = choice((
            unary_op(expr.clone()),
            immediate().map(ast::Expr::Immediate),
            path().map(ast::Expr::Path),
        ))
        .boxed();

        binary_op(atom).boxed()
    })
}

fn directive<'sc>() -> impl Parser<Token<'sc>, String, Error = ParseError> + Clone {
    select! { Token::Directive(dir) => dir.to_owned() }.boxed()
}

pub(super) fn path<'sc>() -> impl Parser<Token<'sc>, ast::Path, Error = ParseError> + Clone {
    let relative_path = ident().then((just(Token::DoubleColon).ignore_then(ident())).repeated());
    just(Token::DoubleColon)
        .or_not()
        .then(relative_path)
        .map(|(pre_colon, (id, mut path))| {
            path.insert(0, id);
            ast::Path {
                pre_colon: pre_colon.is_some(),
                idents: path,
            }
        })
        .boxed()
}

fn unary_op<'sc>(
    expr: impl Parser<Token<'sc>, ast::Expr<'sc>, Error = ParseError> + Clone + 'sc,
) -> impl Parser<Token<'sc>, ast::Expr<'sc>, Error = ParseError> + Clone + 'sc {
    choice((just(Token::Plus), just(Token::Minus), just(Token::Bang)))
        .then(expr)
        .map(|(prefix_op, expr)| {
            ast::Expr::UnaryOp(ast::UnaryOp {
                prefix_op,
                expr: Box::new(expr),
            })
        })
        .boxed()
}

fn binary_op<'sc, P>(
    parser: P,
) -> impl Parser<Token<'sc>, ast::Expr<'sc>, Error = ParseError> + Clone
where
    P: Parser<Token<'sc>, ast::Expr<'sc>, Error = ParseError> + Clone + 'sc,
{
    parser
        .clone()
        .then(
            choice((
                just(Token::Plus).to("+"),
                just(Token::Minus).to("-"),
                select! { Token::BinaryOp(op) => op },
            ))
            .then(parser)
            .repeated(),
        )
        .foldl(|lhs, (op, rhs)| {
            ast::Expr::BinaryOp(ast::BinaryOp {
                lhs: Box::new(lhs),
                op,
                rhs: Box::new(rhs),
            })
        })
        .boxed()
}<|MERGE_RESOLUTION|>--- conflicted
+++ resolved
@@ -170,7 +170,6 @@
 
 pub(super) fn fn_decl<'sc>() -> impl Parser<Token<'sc>, ast::Decl<'sc>, Error = ParseError> + Clone
 {
-<<<<<<< HEAD
     fn_sig()
         .then(code_block_expr(expr()))
         .map(|(fn_sig, body)| ast::Decl::Fn { fn_sig, body })
@@ -179,8 +178,6 @@
 pub(super) fn fn_sig<'sc>() -> impl Parser<Token<'sc>, ast::FnSig, Error = ParseError> + Clone {
     let return_type = just(Token::Arrow).ignore_then(type_()).boxed();
 
-=======
->>>>>>> 64a5b46f
     let type_spec = just(Token::Colon).ignore_then(type_()).boxed();
 
     let params = ident()
@@ -190,34 +187,15 @@
         .delimited_by(just(Token::ParenOpen), just(Token::ParenClose))
         .boxed();
 
-<<<<<<< HEAD
-=======
-    let return_type = just(Token::Arrow).ignore_then(type_()).boxed();
-
->>>>>>> 64a5b46f
     just(Token::Fn)
         .ignore_then(ident())
         .then(params)
         .then(return_type)
-<<<<<<< HEAD
         .map(|((name, params), return_type)| ast::FnSig {
             name,
             params: Some(params),
             return_type,
         })
-=======
-        .then(code_block_expr(expr()))
-        .map(
-            |((((fn_token, name), params), return_type), body)| ast::Decl::Fn {
-                fn_token,
-                name,
-                fn_sig: Some(params),
-                return_type,
-                body,
-            },
-        )
-        .boxed()
->>>>>>> 64a5b46f
 }
 
 pub(super) fn code_block_expr<'a, 'sc>(
