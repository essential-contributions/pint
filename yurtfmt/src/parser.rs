use crate::{
    ast,
    error::{FormatterError, ParseError},
    lexer::{self, Token},
};
use chumsky::{prelude::*, Stream};

/// Parse `source` and returns an AST. Upon failure, return a vector of all compile errors
/// encountered.
pub(super) fn parse_str_to_ast(source: &str) -> Result<ast::Ast<'_>, Vec<FormatterError>> {
    let mut errors = vec![];

    // Lex the input into tokens and spans. Also collect any lex errors encountered.
    let (tokens, lex_errors) = lexer::lex(source);
    errors.extend(lex_errors);

    // Provide a token stream
    let eoi_span = source.len()..source.len();
    let token_stream = Stream::from_iter(eoi_span, tokens.into_iter());

    // Parse the token stream
    match yurt_program().parse(token_stream) {
        Ok(_) if !errors.is_empty() => Err(errors),
        Err(parsing_errors) => {
            let parsing_errors: Vec<_> = parsing_errors
                .iter()
                .map(|error| FormatterError::Parse {
                    error: error.clone(),
                })
                .collect();

            errors.extend(parsing_errors);
            Err(errors)
        }
        Ok(ast) => Ok(ast),
    }
}

pub(super) fn yurt_program<'sc>(
) -> impl Parser<Token<'sc>, ast::Ast<'sc>, Error = ParseError> + Clone {
    choice((
        use_statement(),
        value_decl(expr()),
        state_decl(),
        solve_decl(),
        fn_decl(),
        constraint_decl(expr()),
        type_decl(),
        interface_decl(),
        contract_decl(),
        extern_decl(),
    ))
    .repeated()
    .then_ignore(end())
    .boxed()
}

pub(super) fn use_statement<'sc>(
) -> impl Parser<Token<'sc>, ast::Decl<'sc>, Error = ParseError> + Clone {
    just(Token::Use)
        .ignore_then(use_tree())
        .then_ignore(just(Token::Semi))
        .map(|use_tree| ast::Decl::Use { use_tree })
}

pub(super) fn use_tree<'sc>() -> impl Parser<Token<'sc>, ast::UseTree, Error = ParseError> + Clone {
    recursive(|use_tree| {
        let name = ident().map(ast::UseTree::Name);

        let path = ident()
            .then_ignore(just(Token::DoubleColon))
            .then(use_tree.clone())
            .map(|(prefix, suffix)| ast::UseTree::Path {
                prefix,
                suffix: Box::new(suffix),
            })
            .boxed();

        let group = use_tree
            .separated_by(just(Token::Comma))
            .allow_trailing()
            .delimited_by(just(Token::BraceOpen), just(Token::BraceClose))
            .map(|imports| ast::UseTree::Group { imports })
            .boxed();

        let alias = ident()
            .then_ignore(just(Token::As))
            .then(ident())
            .map(|(name, alias)| ast::UseTree::Alias { name, alias })
            .boxed();

        choice((path, alias, name, group)).boxed()
    })
}

fn value_decl<'sc>(
    expr: impl Parser<Token<'sc>, ast::Expr<'sc>, Error = ParseError> + Clone + 'sc,
) -> impl Parser<Token<'sc>, ast::Decl<'sc>, Error = ParseError> + Clone {
    let type_spec = just(Token::Colon).ignore_then(type_());
    let init = just(Token::Eq).ignore_then(expr);

    just(Token::Let)
        .ignore_then(ident())
        .then(type_spec.or_not())
        .then(init.or_not())
        .then_ignore(just(Token::Semi))
        .map(|((name, ty), init)| ast::Decl::Value { name, ty, init })
        .boxed()
}

fn solve_decl<'sc>() -> impl Parser<Token<'sc>, ast::Decl<'sc>, Error = ParseError> + Clone {
    just(Token::Solve)
        .ignore_then(directive())
        .then(expr().or_not())
        .then_ignore(just(Token::Semi))
        .map(|(directive, expr)| ast::Decl::Solve { directive, expr })
        .boxed()
}

fn type_decl<'sc>() -> impl Parser<Token<'sc>, ast::Decl<'sc>, Error = ParseError> + Clone {
    just(Token::Type)
        .ignore_then(ident())
        .then_ignore(just(Token::Eq))
        .then(type_())
        .then_ignore(just(Token::Semi))
        .map(|(name, ty)| ast::Decl::NewType { name, ty })
        .boxed()
}

fn constraint_decl<'sc>(
    expr: impl Parser<Token<'sc>, ast::Expr<'sc>, Error = ParseError> + Clone + 'sc,
) -> impl Parser<Token<'sc>, ast::Decl<'sc>, Error = ParseError> + Clone {
    just(Token::Constraint)
        .ignore_then(expr)
        .then_ignore(just(Token::Semi))
        .map(|expr| ast::Decl::Constraint { expr })
        .boxed()
}

fn contract_decl<'sc>() -> impl Parser<Token<'sc>, ast::Decl<'sc>, Error = ParseError> + Clone {
    let expr = expr()
        .delimited_by(just(Token::ParenOpen), just(Token::ParenClose))
        .boxed();

    let paths = just(Token::Implements)
        .ignore_then(path().separated_by(just(Token::Comma)))
        .boxed();

    let fn_sigs = (fn_sig().then_ignore(just(Token::Semi)))
        .repeated()
        .delimited_by(just(Token::BraceOpen), just(Token::BraceClose))
        .boxed();

    just(Token::Contract)
        .ignore_then(ident())
        .then(expr)
        .then(paths.or_not())
        .then(fn_sigs)
        .map(|(((name, expr), paths), fn_sigs)| ast::Decl::Contract {
            name,
            expr,
            paths,
            fn_sigs,
        })
        .boxed()
}

fn interface_decl<'sc>() -> impl Parser<Token<'sc>, ast::Decl<'sc>, Error = ParseError> + Clone {
    just(Token::Interface)
        .ignore_then(ident())
        .then_ignore(just(Token::BraceOpen))
        .then((fn_sig().then_ignore(just(Token::Semi))).repeated())
        .then_ignore(just(Token::BraceClose))
        .map(|(name, fn_sigs)| ast::Decl::Interface { name, fn_sigs })
        .boxed()
}

<<<<<<< HEAD
fn state_decl<'sc>() -> impl Parser<Token<'sc>, ast::Decl<'sc>, Error = ParseError> + Clone {
    let type_spec = just(Token::Colon).ignore_then(type_()).boxed();

    just(Token::State)
        .ignore_then(ident())
        .then(type_spec.or_not())
        .then_ignore(just(Token::Eq))
        .then(expr())
        .then_ignore(just(Token::Semi))
        .map(|((name, ty), expr)| ast::Decl::State { name, ty, expr })
=======
fn extern_decl<'sc>() -> impl Parser<Token<'sc>, ast::Decl<'sc>, Error = ParseError> + Clone {
    just(Token::Extern)
        .ignore_then(
            (fn_sig().then_ignore(just(Token::Semi)))
                .repeated()
                .delimited_by(just(Token::BraceOpen), just(Token::BraceClose)),
        )
        .map(|fn_sigs| ast::Decl::Extern { fn_sigs })
        .boxed()
>>>>>>> 1c1d639d
}

pub(super) fn fn_decl<'sc>() -> impl Parser<Token<'sc>, ast::Decl<'sc>, Error = ParseError> + Clone
{
    fn_sig()
        .then(code_block_expr(expr()))
        .map(|(fn_sig, body)| ast::Decl::Fn { fn_sig, body })
}

pub(super) fn fn_sig<'sc>() -> impl Parser<Token<'sc>, ast::FnSig, Error = ParseError> + Clone {
    let return_type = just(Token::Arrow).ignore_then(type_()).boxed();

    let type_spec = just(Token::Colon).ignore_then(type_()).boxed();

    let params = ident()
        .then(type_spec)
        .separated_by(just(Token::Comma))
        .allow_trailing()
        .delimited_by(just(Token::ParenOpen), just(Token::ParenClose))
        .boxed();

    just(Token::Fn)
        .ignore_then(ident())
        .then(params)
        .then(return_type)
        .map(|((name, params), return_type)| ast::FnSig {
            name,
            params: Some(params),
            return_type,
        })
}

pub(super) fn code_block_expr<'a, 'sc>(
    expr: impl Parser<Token<'sc>, ast::Expr<'sc>, Error = ParseError> + Clone + 'sc,
) -> impl Parser<Token<'sc>, ast::Block<'sc>, Error = ParseError> + Clone {
    let code_block_body = choice((
        value_decl(expr.clone()),
        // state_decl(expr.clone()), TODO: add when state is supported
        constraint_decl(expr.clone()),
    ))
    .repeated()
    .then(expr)
    .boxed();

    code_block_body
        .delimited_by(just(Token::BraceOpen), just(Token::BraceClose))
        .map(|(statements, expr)| ast::Block {
            statements,
            final_expr: Box::new(expr),
        })
        .boxed()
}

fn ident<'sc>() -> impl Parser<Token<'sc>, String, Error = ParseError> + Clone {
    select! { Token::Ident(id) => id.to_owned() }.boxed()
}

fn immediate<'sc>() -> impl Parser<Token<'sc>, ast::Immediate, Error = ParseError> + Clone {
    select! { Token::Literal(str) => ast::Immediate(str.to_string()) }.boxed()
}

fn type_<'sc>() -> impl Parser<Token<'sc>, ast::Type, Error = ParseError> + Clone {
    recursive(|type_| {
        let tuple = (ident().then_ignore(just(Token::Colon)))
            .or_not()
            .then(type_.clone())
            .separated_by(just(Token::Comma))
            .allow_trailing()
            .delimited_by(just(Token::BraceOpen), just(Token::BraceClose))
            .map(ast::Type::Tuple)
            .boxed();

        let type_atom = choice((
            select! { Token::Primitive(type_str) => ast::Type::Primitive(type_str.parse().unwrap()) },
            tuple
        ))
        .boxed();

        type_atom
    })
}

pub(super) fn expr<'sc>() -> impl Parser<Token<'sc>, ast::Expr<'sc>, Error = ParseError> + Clone {
    recursive(|expr| {
        let atom = choice((
            unary_op(expr.clone()),
            immediate().map(ast::Expr::Immediate),
            path().map(ast::Expr::Path),
        ))
        .boxed();

        binary_op(atom).boxed()
    })
}

fn directive<'sc>() -> impl Parser<Token<'sc>, String, Error = ParseError> + Clone {
    select! { Token::Directive(dir) => dir.to_owned() }.boxed()
}

pub(super) fn path<'sc>() -> impl Parser<Token<'sc>, ast::Path, Error = ParseError> + Clone {
    let relative_path = ident().then((just(Token::DoubleColon).ignore_then(ident())).repeated());
    just(Token::DoubleColon)
        .or_not()
        .then(relative_path)
        .map(|(pre_colon, (id, mut path))| {
            path.insert(0, id);
            ast::Path {
                pre_colon: pre_colon.is_some(),
                idents: path,
            }
        })
        .boxed()
}

fn unary_op<'sc>(
    expr: impl Parser<Token<'sc>, ast::Expr<'sc>, Error = ParseError> + Clone + 'sc,
) -> impl Parser<Token<'sc>, ast::Expr<'sc>, Error = ParseError> + Clone + 'sc {
    choice((
        just(Token::Plus).to("+"),
        just(Token::Minus).to("-"),
        just(Token::Bang).to("!"),
    ))
    .then(expr)
    .map(|(prefix_op, expr)| {
        ast::Expr::UnaryOp(ast::UnaryOp {
            prefix_op,
            expr: Box::new(expr),
        })
    })
    .boxed()
}

fn binary_op<'sc, P>(
    parser: P,
) -> impl Parser<Token<'sc>, ast::Expr<'sc>, Error = ParseError> + Clone
where
    P: Parser<Token<'sc>, ast::Expr<'sc>, Error = ParseError> + Clone + 'sc,
{
    parser
        .clone()
        .then(
            choice((
                just(Token::Plus).to("+"),
                just(Token::Minus).to("-"),
                select! { Token::BinaryOp(op) => op },
            ))
            .then(parser)
            .repeated(),
        )
        .foldl(|lhs, (op, rhs)| {
            ast::Expr::BinaryOp(ast::BinaryOp {
                lhs: Box::new(lhs),
                op,
                rhs: Box::new(rhs),
            })
        })
        .boxed()
}<|MERGE_RESOLUTION|>--- conflicted
+++ resolved
@@ -175,7 +175,6 @@
         .boxed()
 }
 
-<<<<<<< HEAD
 fn state_decl<'sc>() -> impl Parser<Token<'sc>, ast::Decl<'sc>, Error = ParseError> + Clone {
     let type_spec = just(Token::Colon).ignore_then(type_()).boxed();
 
@@ -186,7 +185,8 @@
         .then(expr())
         .then_ignore(just(Token::Semi))
         .map(|((name, ty), expr)| ast::Decl::State { name, ty, expr })
-=======
+}
+
 fn extern_decl<'sc>() -> impl Parser<Token<'sc>, ast::Decl<'sc>, Error = ParseError> + Clone {
     just(Token::Extern)
         .ignore_then(
@@ -196,7 +196,6 @@
         )
         .map(|fn_sigs| ast::Decl::Extern { fn_sigs })
         .boxed()
->>>>>>> 1c1d639d
 }
 
 pub(super) fn fn_decl<'sc>() -> impl Parser<Token<'sc>, ast::Decl<'sc>, Error = ParseError> + Clone
