--- conflicted
+++ resolved
@@ -46,11 +46,8 @@
         constraint_decl(expr()),
         type_decl(),
         interface_decl(),
-<<<<<<< HEAD
+        contract_decl(),
         extern_decl(),
-=======
-        contract_decl(),
->>>>>>> 3e5eadd3
     ))
     .repeated()
     .then_ignore(end())
