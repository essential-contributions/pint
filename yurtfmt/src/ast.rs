--- conflicted
+++ resolved
@@ -44,15 +44,13 @@
         name: String,
         fn_sigs: Vec<FnSig>,
     },
-<<<<<<< HEAD
     State {
         name: String,
         ty: Option<Type>,
         expr: Expr<'sc>,
-=======
+    },
     Extern {
         fn_sigs: Vec<FnSig>,
->>>>>>> 1c1d639d
     },
 }
 
@@ -164,7 +162,6 @@
 
                 formatted_code.write_line("}");
             }
-<<<<<<< HEAD
             Self::State { name, ty, expr } => {
                 formatted_code.write(&format!("state {}", name));
 
@@ -176,7 +173,7 @@
                 formatted_code.write(" = ");
                 expr.format(formatted_code)?;
                 formatted_code.write_line(";");
-=======
+            }
             Self::Extern { fn_sigs } => {
                 formatted_code.write("extern {");
 
@@ -194,7 +191,6 @@
                 formatted_code.decrease_indent();
 
                 formatted_code.write_line("}");
->>>>>>> 1c1d639d
             }
         }
 
