--- conflicted
+++ resolved
@@ -478,7 +478,26 @@
 }
 
 #[derive(Clone, Debug, PartialEq)]
-<<<<<<< HEAD
+pub(super) struct If<'sc> {
+    pub condition: Box<Expr<'sc>>,
+    pub true_code_block: Block<'sc>,
+    pub false_code_block: Block<'sc>,
+}
+
+impl<'sc> Format for If<'sc> {
+    fn format(&self, formatted_code: &mut FormattedCode) -> Result<(), FormatterError> {
+        formatted_code.write("if ");
+        self.condition.format(formatted_code)?;
+        self.true_code_block.format(formatted_code)?;
+
+        formatted_code.write(" else");
+        self.false_code_block.format(formatted_code)?;
+
+        Ok(())
+    }
+}
+
+#[derive(Clone, Debug, PartialEq)]
 pub(super) struct Cond<'sc> {
     pub cond_branches: Vec<(Expr<'sc>, Expr<'sc>)>,
     pub else_branch: Box<Expr<'sc>>,
@@ -502,22 +521,6 @@
         formatted_code.write("else => ");
         self.else_branch.format(formatted_code)?;
         formatted_code.write(" }");
-=======
-pub(super) struct If<'sc> {
-    pub condition: Box<Expr<'sc>>,
-    pub true_code_block: Block<'sc>,
-    pub false_code_block: Block<'sc>,
-}
-
-impl<'sc> Format for If<'sc> {
-    fn format(&self, formatted_code: &mut FormattedCode) -> Result<(), FormatterError> {
-        formatted_code.write("if ");
-        self.condition.format(formatted_code)?;
-        self.true_code_block.format(formatted_code)?;
-
-        formatted_code.write(" else");
-        self.false_code_block.format(formatted_code)?;
->>>>>>> 6d0df9ac
 
         Ok(())
     }
@@ -533,11 +536,8 @@
     In(In<'sc>),
     Range(Range<'sc>),
     Cast(Cast<'sc>),
-<<<<<<< HEAD
+    If(If<'sc>),
     Cond(Cond<'sc>),
-=======
-    If(If<'sc>),
->>>>>>> 6d0df9ac
 }
 
 impl<'sc> Format for Expr<'sc> {
@@ -551,11 +551,8 @@
             Self::In(in_) => in_.format(formatted_code)?,
             Self::Range(range) => range.format(formatted_code)?,
             Self::Cast(cast) => cast.format(formatted_code)?,
-<<<<<<< HEAD
+            Self::If(if_) => if_.format(formatted_code)?,
             Self::Cond(cond) => cond.format(formatted_code)?,
-=======
-            Self::If(if_) => if_.format(formatted_code)?,
->>>>>>> 6d0df9ac
         }
 
         Ok(())
