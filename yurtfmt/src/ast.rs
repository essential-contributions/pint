--- conflicted
+++ resolved
@@ -1,7 +1,6 @@
 use crate::{
     error::FormatterError,
     formatter::{Format, FormattedCode},
-    lexer::Token,
 };
 use std::fmt::Write;
 
@@ -70,7 +69,6 @@
 
                 formatted_code.write_line(";");
             }
-<<<<<<< HEAD
             Self::Contract {
                 name,
                 expr,
@@ -109,16 +107,8 @@
                 formatted_code.decrease_indent();
                 formatted_code.write_line("}");
             }
-            Self::Solve {
-                solve_token,
-                directive,
-                expr,
-            } => {
-                formatted_code.write(&format!("{} {}", solve_token, directive));
-=======
             Self::Solve { directive, expr } => {
                 formatted_code.write(&format!("solve {}", directive));
->>>>>>> 458ee66f
 
                 if let Some(expr) = expr {
                     formatted_code.write(" ");
