--- conflicted
+++ resolved
@@ -409,7 +409,30 @@
 }
 
 #[derive(Clone, Debug, PartialEq)]
-<<<<<<< HEAD
+pub(super) struct Call<'sc> {
+    pub path: Path,
+    pub args: Vec<Expr<'sc>>,
+}
+
+impl<'sc> Format for Call<'sc> {
+    fn format(&self, formatted_code: &mut FormattedCode) -> Result<(), FormatterError> {
+        self.path.format(formatted_code)?;
+
+        formatted_code.write("(");
+        for (i, arg) in self.args.iter().enumerate() {
+            arg.format(formatted_code)?;
+
+            // If not the last element, append a comma
+            if i < self.args.len() - 1 {
+                formatted_code.write(", ");
+            }
+        }
+        formatted_code.write(")");
+        Ok(())
+    }
+}
+
+#[derive(Clone, Debug, PartialEq)]
 pub(super) struct In<'sc> {
     pub lhs: Box<Expr<'sc>>,
     pub rhs: Box<Expr<'sc>>,
@@ -435,27 +458,6 @@
         self.lb.format(formatted_code)?;
         formatted_code.write("..");
         self.ub.format(formatted_code)?;
-=======
-pub(super) struct Call<'sc> {
-    pub path: Path,
-    pub args: Vec<Expr<'sc>>,
-}
-
-impl<'sc> Format for Call<'sc> {
-    fn format(&self, formatted_code: &mut FormattedCode) -> Result<(), FormatterError> {
-        self.path.format(formatted_code)?;
-
-        formatted_code.write("(");
-        for (i, arg) in self.args.iter().enumerate() {
-            arg.format(formatted_code)?;
-
-            // If not the last element, append a comma
-            if i < self.args.len() - 1 {
-                formatted_code.write(", ");
-            }
-        }
-        formatted_code.write(")");
->>>>>>> 8eb8cfc9
         Ok(())
     }
 }
@@ -466,12 +468,9 @@
     Path(Path),
     UnaryOp(UnaryOp<'sc>),
     BinaryOp(BinaryOp<'sc>),
-<<<<<<< HEAD
+    Call(Call<'sc>),
     In(In<'sc>),
     Range(Range<'sc>),
-=======
-    Call(Call<'sc>),
->>>>>>> 8eb8cfc9
 }
 
 impl<'sc> Format for Expr<'sc> {
@@ -481,12 +480,9 @@
             Self::Path(path) => path.format(formatted_code)?,
             Self::UnaryOp(unary_op) => unary_op.format(formatted_code)?,
             Self::BinaryOp(binary_op) => binary_op.format(formatted_code)?,
-<<<<<<< HEAD
+            Self::Call(call) => call.format(formatted_code)?,
             Self::In(in_) => in_.format(formatted_code)?,
             Self::Range(range) => range.format(formatted_code)?,
-=======
-            Self::Call(call) => call.format(formatted_code)?,
->>>>>>> 8eb8cfc9
         }
 
         Ok(())
