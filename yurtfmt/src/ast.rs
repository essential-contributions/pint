use crate::{
    error::FormatterError,
    formatter::{Format, FormattedCode},
    lexer::Token,
};
use std::fmt::{self, Write};

#[cfg(test)]
mod tests;

pub(super) type Ast<'sc> = Vec<Decl<'sc>>;

#[derive(Clone, Debug, PartialEq)]
pub(super) enum Decl<'sc> {
    Value {
        let_token: Token<'sc>,
        name: String,
        colon_token_and_ty: Option<(Token<'sc>, Type)>,
        eq_token_and_init: Option<(Token<'sc>, Expr)>,
    },
    Solve {
        solve_token: Token<'sc>,
        directive: String,
        expr: Option<Expr>,
    },
<<<<<<< HEAD
    Fn {
        fn_token: Token<'sc>,
        name: String,
        fn_sig: Option<Vec<(String, Type)>>,
        return_type: Type,
        // body: Block, TODO:
=======
    Constraint {
        constraint_token: Token<'sc>,
        expr: Expr,
>>>>>>> f3d0ea12
    },
}

impl<'sc> Format for Decl<'sc> {
    fn format(&self, formatted_code: &mut FormattedCode) -> Result<(), FormatterError> {
        match self {
            Self::Value {
                let_token,
                name,
                colon_token_and_ty,
                eq_token_and_init,
            } => {
                write!(formatted_code, "{} {}", let_token, name)?;

                if let Some((colon_token, ty)) = colon_token_and_ty {
                    write!(formatted_code, "{} {}", colon_token, ty)?;
                }

                if let Some((eq_token, init)) = eq_token_and_init {
                    write!(formatted_code, " {} ", eq_token)?;
                    init.format(formatted_code)?;
                }
            }
            Self::Solve {
                solve_token,
                directive,
                expr,
            } => {
                write!(formatted_code, "{} {}", solve_token, directive)?;

                if let Some(expr) = expr {
                    write!(formatted_code, " ")?;
                    expr.format(formatted_code)?;
                }
            }
<<<<<<< HEAD
            Self::Fn {
                fn_token,
                name,
                fn_sig,
                return_type,
                // body,
            } => {
                write!(formatted_code, "{} {} (", fn_token, name)?;

                if let Some(fn_sig) = fn_sig {
                    let parameters: Vec<String> = fn_sig
                        .iter()
                        .map(|(param_name, param_type)| format!("{}: {}", param_name, param_type))
                        .collect();

                    write!(formatted_code, " {} ", parameters.join(", "))?;
                }

                writeln!(formatted_code, ") -> {} {{", return_type)?;
                // block stuff
                write!(formatted_code, "\n}}")?;
=======
            Self::Constraint {
                constraint_token,
                expr,
            } => {
                write!(formatted_code, "{} ", constraint_token)?;
                expr.format(formatted_code)?;
>>>>>>> f3d0ea12
            }
        }

        Ok(())
    }
}

#[derive(Clone, Debug, PartialEq)]
pub(super) enum Type {
    Primitive(String),
}

impl fmt::Display for Type {
    fn fmt(&self, f: &mut fmt::Formatter) -> fmt::Result {
        match self {
            Type::Primitive(primitive_ty) => write!(f, "{primitive_ty}"),
        }
    }
}

#[derive(Clone, Debug, PartialEq)]
pub(super) struct Immediate(pub String);

impl Format for Immediate {
    fn format(&self, formatted_code: &mut FormattedCode) -> Result<(), FormatterError> {
        write!(formatted_code, "{}", self.0)?;

        Ok(())
    }
}

#[derive(Clone, Debug, PartialEq)]
pub(super) struct Path {
    pub pre_colon: bool,
    pub idents: Vec<String>,
}

impl Format for Path {
    fn format(&self, formatted_code: &mut FormattedCode) -> Result<(), FormatterError> {
        if self.pre_colon {
            write!(formatted_code, "::")?;
        }
        write!(formatted_code, "{}", self.idents.join("::"))?;
        Ok(())
    }
}

#[derive(Clone, Debug, PartialEq)]
pub(super) enum Expr {
    Immediate(Immediate),
    Path(Path),
}

impl Format for Expr {
    fn format(&self, formatted_code: &mut FormattedCode) -> Result<(), FormatterError> {
        match self {
            Self::Immediate(immediate) => immediate.format(formatted_code)?,
            Self::Path(path) => path.format(formatted_code)?,
        }

        Ok(())
    }
}

impl<'sc> Format for Ast<'sc> {
    fn format(&self, formatted_code: &mut FormattedCode) -> Result<(), FormatterError> {
        for node in self {
            node.format(formatted_code)?;
            writeln!(formatted_code, "{}", Token::Semi)?;
        }

        Ok(())
    }
}<|MERGE_RESOLUTION|>--- conflicted
+++ resolved
@@ -23,18 +23,16 @@
         directive: String,
         expr: Option<Expr>,
     },
-<<<<<<< HEAD
+    Constraint {
+        constraint_token: Token<'sc>,
+        expr: Expr,
+    },
     Fn {
         fn_token: Token<'sc>,
         name: String,
         fn_sig: Option<Vec<(String, Type)>>,
         return_type: Type,
         // body: Block, TODO:
-=======
-    Constraint {
-        constraint_token: Token<'sc>,
-        expr: Expr,
->>>>>>> f3d0ea12
     },
 }
 
@@ -70,7 +68,13 @@
                     expr.format(formatted_code)?;
                 }
             }
-<<<<<<< HEAD
+            Self::Constraint {
+                constraint_token,
+                expr,
+            } => {
+                write!(formatted_code, "{} ", constraint_token)?;
+                expr.format(formatted_code)?;
+            }
             Self::Fn {
                 fn_token,
                 name,
@@ -92,14 +96,6 @@
                 writeln!(formatted_code, ") -> {} {{", return_type)?;
                 // block stuff
                 write!(formatted_code, "\n}}")?;
-=======
-            Self::Constraint {
-                constraint_token,
-                expr,
-            } => {
-                write!(formatted_code, "{} ", constraint_token)?;
-                expr.format(formatted_code)?;
->>>>>>> f3d0ea12
             }
         }
 
