#[cfg(test)]
use crate::lexer::*;

#[cfg(test)]
fn lex_one_success(src: &str) -> Token<'_> {
    // Tokenise src, assume success and that we produce a single token.

    let (toks, errs) = lex(src);
    assert!(errs.is_empty(), "Testing for success only.");
    assert_eq!(toks.len(), 1, "Testing for single token only.");
    toks[0].0.clone()
}

#[test]
fn control_tokens() {
    assert_eq!(lex_one_success(":"), Token::Colon);
    assert_eq!(lex_one_success("::"), Token::DoubleColon);
    assert_eq!(lex_one_success(";"), Token::Semi);
    assert_eq!(lex_one_success("="), Token::Eq);
    assert_eq!(lex_one_success(","), Token::Comma);
    assert_eq!(lex_one_success("{"), Token::BraceOpen);
    assert_eq!(lex_one_success("}"), Token::BraceClose);
    assert_eq!(lex_one_success("("), Token::ParenOpen);
    assert_eq!(lex_one_success(")"), Token::ParenClose);
    assert_eq!(lex_one_success("="), Token::Eq);
    assert_eq!(lex_one_success("->"), Token::Arrow);
    assert_eq!(lex_one_success("=>"), Token::HeavyArrow);
    assert_eq!(lex_one_success("|"), Token::Pipe);
    assert_eq!(lex_one_success(".."), Token::TwoDots);
}

#[test]
fn primitives() {
    assert_eq!(lex_one_success("real"), Token::Primitive("real"));
    assert_eq!(lex_one_success("int"), Token::Primitive("int"));
    assert_eq!(lex_one_success("string"), Token::Primitive("string"));
    assert_eq!(lex_one_success("bool"), Token::Primitive("bool"));
}

#[test]
fn idents() {
    assert_eq!(lex_one_success("identifier"), Token::Ident("identifier"));
    assert_eq!(lex_one_success("_privateVar"), Token::Ident("_privateVar"));
    assert_eq!(lex_one_success("var123"), Token::Ident("var123"));
}

#[test]
fn bool_literals() {
    assert_eq!(lex_one_success("true"), Token::Literal("true"));
    assert_eq!(lex_one_success("false"), Token::Literal("false"));
}

#[test]
fn number_literals() {
    assert_eq!(lex_one_success("42"), Token::Literal("42"));
    assert_eq!(lex_one_success("3.14"), Token::Literal("3.14"));
    assert_eq!(lex_one_success("5.67E+3"), Token::Literal("5.67E+3"));
    assert_eq!(lex_one_success("1.23e-4"), Token::Literal("1.23e-4"));
    assert_eq!(lex_one_success("0x1A3F"), Token::Literal("0x1A3F"));
    assert_eq!(lex_one_success("0b1010"), Token::Literal("0b1010"));
}

#[test]
fn string_literals() {
    assert_eq!(lex_one_success(r#""Hello""#), Token::Literal(r#""Hello""#));
    assert_eq!(
        lex_one_success(r#""This is a \"quote\".""#),
        Token::Literal(r#""This is a \"quote\".""#)
    );
    assert_eq!(
        lex_one_success(r#""New\nLine""#),
        Token::Literal(r#""New\nLine""#)
    );
}

#[test]
fn solve_tokens() {
    assert_eq!(lex_one_success("solve"), Token::Solve);
    assert_eq!(lex_one_success("maximize"), Token::Directive("maximize"));
    assert_eq!(lex_one_success("minimize"), Token::Directive("minimize"));
    assert_eq!(lex_one_success("satisfy"), Token::Directive("satisfy"));
}

#[test]
fn keywords() {
    assert_eq!(lex_one_success("let"), Token::Let);
    assert_eq!(lex_one_success("fn"), Token::Fn);
    assert_eq!(lex_one_success("in"), Token::In);
<<<<<<< HEAD
    assert_eq!(lex_one_success("cond"), Token::Cond);
=======
    assert_eq!(lex_one_success("if"), Token::If);
    assert_eq!(lex_one_success("else"), Token::Else);
>>>>>>> 6d0df9ac
    assert_eq!(lex_one_success("enum"), Token::Enum);
    assert_eq!(lex_one_success("type"), Token::Type);
    assert_eq!(lex_one_success("use"), Token::Use);
    assert_eq!(lex_one_success("as"), Token::As);
    assert_eq!(lex_one_success("constraint"), Token::Constraint);
    assert_eq!(lex_one_success("contract"), Token::Contract);
    assert_eq!(lex_one_success("implements"), Token::Implements);
    assert_eq!(lex_one_success("interface"), Token::Interface);
    assert_eq!(lex_one_success("state"), Token::State);
    assert_eq!(lex_one_success("extern"), Token::Extern);
}

#[test]
fn operators() {
    assert_eq!(lex_one_success("!"), Token::Bang);
    assert_eq!(lex_one_success("+"), Token::Plus);
    assert_eq!(lex_one_success("-"), Token::Minus);
    assert_eq!(lex_one_success("*"), Token::BinaryOp("*"));
    assert_eq!(lex_one_success("/"), Token::BinaryOp("/"));
    assert_eq!(lex_one_success("%"), Token::BinaryOp("%"));
    assert_eq!(lex_one_success(">"), Token::BinaryOp(">"));
    assert_eq!(lex_one_success("<"), Token::BinaryOp("<"));
    assert_eq!(lex_one_success("<="), Token::BinaryOp("<="));
    assert_eq!(lex_one_success(">="), Token::BinaryOp(">="));
    assert_eq!(lex_one_success("=="), Token::BinaryOp("=="));
    assert_eq!(lex_one_success("!="), Token::BinaryOp("!="));
    assert_eq!(lex_one_success("&&"), Token::BinaryOp("&&"));
    assert_eq!(lex_one_success("||"), Token::BinaryOp("||"));
}<|MERGE_RESOLUTION|>--- conflicted
+++ resolved
@@ -86,12 +86,9 @@
     assert_eq!(lex_one_success("let"), Token::Let);
     assert_eq!(lex_one_success("fn"), Token::Fn);
     assert_eq!(lex_one_success("in"), Token::In);
-<<<<<<< HEAD
-    assert_eq!(lex_one_success("cond"), Token::Cond);
-=======
     assert_eq!(lex_one_success("if"), Token::If);
     assert_eq!(lex_one_success("else"), Token::Else);
->>>>>>> 6d0df9ac
+    assert_eq!(lex_one_success("cond"), Token::Cond);
     assert_eq!(lex_one_success("enum"), Token::Enum);
     assert_eq!(lex_one_success("type"), Token::Type);
     assert_eq!(lex_one_success("use"), Token::Use);
