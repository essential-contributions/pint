--- conflicted
+++ resolved
@@ -73,7 +73,6 @@
 }
 
 #[test]
-<<<<<<< HEAD
 fn operators() {
     assert_eq!(lex_one_success("!"), Token::Bang);
     assert_eq!(lex_one_success("+"), Token::Plus);
@@ -89,8 +88,9 @@
     assert_eq!(lex_one_success("!="), Token::NotEq);
     assert_eq!(lex_one_success("&&"), Token::DoubleAmpersand);
     assert_eq!(lex_one_success("||"), Token::DoublePipe);
-=======
+}
+
+#[test]
 fn constraint() {
     assert_eq!(lex_one_success("constraint"), Token::Constraint);
->>>>>>> f3d0ea12
 }