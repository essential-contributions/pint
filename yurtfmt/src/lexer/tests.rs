#[cfg(test)]
use crate::lexer::*;

#[cfg(test)]
fn lex_one_success(src: &str) -> Token<'_> {
    // Tokenise src, assume success and that we produce a single token.

    let (toks, errs) = lex(src);
    assert!(errs.is_empty(), "Testing for success only.");
    assert_eq!(toks.len(), 1, "Testing for single token only.");
    toks[0].0.clone()
}

#[test]
fn control_tokens() {
    assert_eq!(lex_one_success(":"), Token::Colon);
    assert_eq!(lex_one_success("::"), Token::DoubleColon);
    assert_eq!(lex_one_success(";"), Token::Semi);
    assert_eq!(lex_one_success(","), Token::Comma);
    assert_eq!(lex_one_success("{"), Token::BraceOpen);
    assert_eq!(lex_one_success("}"), Token::BraceClose);
    assert_eq!(lex_one_success("("), Token::ParenOpen);
    assert_eq!(lex_one_success(")"), Token::ParenClose);
    assert_eq!(lex_one_success("="), Token::Eq);
<<<<<<< HEAD
    assert_eq!(lex_one_success("->"), Token::Arrow);
=======
    assert_eq!(lex_one_success("let"), Token::Let);
    assert_eq!(lex_one_success("type"), Token::Type);
    assert_eq!(lex_one_success(","), Token::Comma);
    assert_eq!(lex_one_success("{"), Token::BraceOpen);
    assert_eq!(lex_one_success("}"), Token::BraceClose);
>>>>>>> c4757e18
}

#[test]
fn primitives() {
    assert_eq!(lex_one_success("real"), Token::Primitive("real"));
    assert_eq!(lex_one_success("int"), Token::Primitive("int"));
    assert_eq!(lex_one_success("string"), Token::Primitive("string"));
    assert_eq!(lex_one_success("bool"), Token::Primitive("bool"));
}

#[test]
fn idents() {
    assert_eq!(lex_one_success("identifier"), Token::Ident("identifier"));
    assert_eq!(lex_one_success("_privateVar"), Token::Ident("_privateVar"));
    assert_eq!(lex_one_success("var123"), Token::Ident("var123"));
}

#[test]
fn bool_literals() {
    assert_eq!(lex_one_success("true"), Token::Literal("true"));
    assert_eq!(lex_one_success("false"), Token::Literal("false"));
}

#[test]
fn number_literals() {
    assert_eq!(lex_one_success("42"), Token::Literal("42"));
    assert_eq!(lex_one_success("3.14"), Token::Literal("3.14"));
    assert_eq!(lex_one_success("5.67E+3"), Token::Literal("5.67E+3"));
    assert_eq!(lex_one_success("1.23e-4"), Token::Literal("1.23e-4"));
    assert_eq!(lex_one_success("0x1A3F"), Token::Literal("0x1A3F"));
    assert_eq!(lex_one_success("0b1010"), Token::Literal("0b1010"));
}

#[test]
fn string_literals() {
    assert_eq!(lex_one_success(r#""Hello""#), Token::Literal(r#""Hello""#));
    assert_eq!(
        lex_one_success(r#""This is a \"quote\".""#),
        Token::Literal(r#""This is a \"quote\".""#)
    );
    assert_eq!(
        lex_one_success(r#""New\nLine""#),
        Token::Literal(r#""New\nLine""#)
    );
}

#[test]
fn solve_tokens() {
    assert_eq!(lex_one_success("solve"), Token::Solve);
    assert_eq!(lex_one_success("maximize"), Token::Directive("maximize"));
    assert_eq!(lex_one_success("minimize"), Token::Directive("minimize"));
    assert_eq!(lex_one_success("satisfy"), Token::Directive("satisfy"));
}

#[test]
fn keywords() {
    assert_eq!(lex_one_success("let"), Token::Let);
    assert_eq!(lex_one_success("fn"), Token::Fn);
}

#[test]
fn operators() {
    assert_eq!(lex_one_success("!"), Token::Bang);
    assert_eq!(lex_one_success("+"), Token::Plus);
    assert_eq!(lex_one_success("-"), Token::Minus);
    assert_eq!(lex_one_success("*"), Token::Star);
    assert_eq!(lex_one_success("/"), Token::Div);
    assert_eq!(lex_one_success("%"), Token::Mod);
    assert_eq!(lex_one_success(">"), Token::Gt);
    assert_eq!(lex_one_success("<"), Token::Lt);
    assert_eq!(lex_one_success("<="), Token::LtEq);
    assert_eq!(lex_one_success(">="), Token::GtEq);
    assert_eq!(lex_one_success("=="), Token::EqEq);
    assert_eq!(lex_one_success("!="), Token::NotEq);
    assert_eq!(lex_one_success("&&"), Token::DoubleAmpersand);
    assert_eq!(lex_one_success("||"), Token::DoublePipe);
}

#[test]
fn constraint() {
    assert_eq!(lex_one_success("constraint"), Token::Constraint);
}<|MERGE_RESOLUTION|>--- conflicted
+++ resolved
@@ -16,21 +16,16 @@
     assert_eq!(lex_one_success(":"), Token::Colon);
     assert_eq!(lex_one_success("::"), Token::DoubleColon);
     assert_eq!(lex_one_success(";"), Token::Semi);
+    assert_eq!(lex_one_success("="), Token::Eq);
+    assert_eq!(lex_one_success("let"), Token::Let);
+    assert_eq!(lex_one_success("type"), Token::Type);
     assert_eq!(lex_one_success(","), Token::Comma);
     assert_eq!(lex_one_success("{"), Token::BraceOpen);
     assert_eq!(lex_one_success("}"), Token::BraceClose);
     assert_eq!(lex_one_success("("), Token::ParenOpen);
     assert_eq!(lex_one_success(")"), Token::ParenClose);
     assert_eq!(lex_one_success("="), Token::Eq);
-<<<<<<< HEAD
     assert_eq!(lex_one_success("->"), Token::Arrow);
-=======
-    assert_eq!(lex_one_success("let"), Token::Let);
-    assert_eq!(lex_one_success("type"), Token::Type);
-    assert_eq!(lex_one_success(","), Token::Comma);
-    assert_eq!(lex_one_success("{"), Token::BraceOpen);
-    assert_eq!(lex_one_success("}"), Token::BraceClose);
->>>>>>> c4757e18
 }
 
 #[test]
