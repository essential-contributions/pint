#[cfg(test)]
use crate::lexer::*;

#[cfg(test)]
fn lex_one_success(src: &str) -> Token<'_> {
    // Tokenise src, assume success and that we produce a single token.

    let (toks, errs) = lex(src);
    assert!(errs.is_empty(), "Testing for success only.");
    assert_eq!(toks.len(), 1, "Testing for single token only.");
    toks[0].0.clone()
}

#[test]
fn control_tokens() {
    assert_eq!(lex_one_success(":"), Token::Colon);
    assert_eq!(lex_one_success("::"), Token::DoubleColon);
    assert_eq!(lex_one_success(";"), Token::Semi);
    assert_eq!(lex_one_success("="), Token::Eq);
    assert_eq!(lex_one_success(","), Token::Comma);
    assert_eq!(lex_one_success("{"), Token::BraceOpen);
    assert_eq!(lex_one_success("}"), Token::BraceClose);
    assert_eq!(lex_one_success("("), Token::ParenOpen);
    assert_eq!(lex_one_success(")"), Token::ParenClose);
    assert_eq!(lex_one_success("="), Token::Eq);
    assert_eq!(lex_one_success("->"), Token::Arrow);
}

#[test]
fn primitives() {
    assert_eq!(lex_one_success("real"), Token::Primitive("real"));
    assert_eq!(lex_one_success("int"), Token::Primitive("int"));
    assert_eq!(lex_one_success("string"), Token::Primitive("string"));
    assert_eq!(lex_one_success("bool"), Token::Primitive("bool"));
}

#[test]
fn idents() {
    assert_eq!(lex_one_success("identifier"), Token::Ident("identifier"));
    assert_eq!(lex_one_success("_privateVar"), Token::Ident("_privateVar"));
    assert_eq!(lex_one_success("var123"), Token::Ident("var123"));
}

#[test]
fn bool_literals() {
    assert_eq!(lex_one_success("true"), Token::Literal("true"));
    assert_eq!(lex_one_success("false"), Token::Literal("false"));
}

#[test]
fn number_literals() {
    assert_eq!(lex_one_success("42"), Token::Literal("42"));
    assert_eq!(lex_one_success("3.14"), Token::Literal("3.14"));
    assert_eq!(lex_one_success("5.67E+3"), Token::Literal("5.67E+3"));
    assert_eq!(lex_one_success("1.23e-4"), Token::Literal("1.23e-4"));
    assert_eq!(lex_one_success("0x1A3F"), Token::Literal("0x1A3F"));
    assert_eq!(lex_one_success("0b1010"), Token::Literal("0b1010"));
}

#[test]
fn string_literals() {
    assert_eq!(lex_one_success(r#""Hello""#), Token::Literal(r#""Hello""#));
    assert_eq!(
        lex_one_success(r#""This is a \"quote\".""#),
        Token::Literal(r#""This is a \"quote\".""#)
    );
    assert_eq!(
        lex_one_success(r#""New\nLine""#),
        Token::Literal(r#""New\nLine""#)
    );
}

#[test]
fn solve_tokens() {
    assert_eq!(lex_one_success("solve"), Token::Solve);
    assert_eq!(lex_one_success("maximize"), Token::Directive("maximize"));
    assert_eq!(lex_one_success("minimize"), Token::Directive("minimize"));
    assert_eq!(lex_one_success("satisfy"), Token::Directive("satisfy"));
}

#[test]
fn keywords() {
    assert_eq!(lex_one_success("let"), Token::Let);
    assert_eq!(lex_one_success("fn"), Token::Fn);
<<<<<<< HEAD
    assert_eq!(lex_one_success("interface"), Token::Interface);
=======
    assert_eq!(lex_one_success("type"), Token::Type);
    assert_eq!(lex_one_success("use"), Token::Use);
    assert_eq!(lex_one_success("as"), Token::As);
    assert_eq!(lex_one_success("constraint"), Token::Constraint);
>>>>>>> 64a5b46f
}

#[test]
fn operators() {
    assert_eq!(lex_one_success("!"), Token::Bang);
    assert_eq!(lex_one_success("+"), Token::Plus);
    assert_eq!(lex_one_success("-"), Token::Minus);
    assert_eq!(lex_one_success("*"), Token::BinaryOp("*"));
    assert_eq!(lex_one_success("/"), Token::BinaryOp("/"));
    assert_eq!(lex_one_success("%"), Token::BinaryOp("%"));
    assert_eq!(lex_one_success(">"), Token::BinaryOp(">"));
    assert_eq!(lex_one_success("<"), Token::BinaryOp("<"));
    assert_eq!(lex_one_success("<="), Token::BinaryOp("<="));
    assert_eq!(lex_one_success(">="), Token::BinaryOp(">="));
    assert_eq!(lex_one_success("=="), Token::BinaryOp("=="));
    assert_eq!(lex_one_success("!="), Token::BinaryOp("!="));
    assert_eq!(lex_one_success("&&"), Token::BinaryOp("&&"));
    assert_eq!(lex_one_success("||"), Token::BinaryOp("||"));
}<|MERGE_RESOLUTION|>--- conflicted
+++ resolved
@@ -82,14 +82,11 @@
 fn keywords() {
     assert_eq!(lex_one_success("let"), Token::Let);
     assert_eq!(lex_one_success("fn"), Token::Fn);
-<<<<<<< HEAD
-    assert_eq!(lex_one_success("interface"), Token::Interface);
-=======
     assert_eq!(lex_one_success("type"), Token::Type);
     assert_eq!(lex_one_success("use"), Token::Use);
     assert_eq!(lex_one_success("as"), Token::As);
     assert_eq!(lex_one_success("constraint"), Token::Constraint);
->>>>>>> 64a5b46f
+    assert_eq!(lex_one_success("interface"), Token::Interface);
 }
 
 #[test]
