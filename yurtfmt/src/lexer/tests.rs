--- conflicted
+++ resolved
@@ -76,11 +76,12 @@
 }
 
 #[test]
-<<<<<<< HEAD
 fn keywords() {
     assert_eq!(lex_one_success("let"), Token::Let);
     assert_eq!(lex_one_success("fn"), Token::Fn);
-=======
+}
+
+#[test]
 fn operators() {
     assert_eq!(lex_one_success("!"), Token::Bang);
     assert_eq!(lex_one_success("+"), Token::Plus);
@@ -96,7 +97,6 @@
     assert_eq!(lex_one_success("!="), Token::NotEq);
     assert_eq!(lex_one_success("&&"), Token::DoubleAmpersand);
     assert_eq!(lex_one_success("||"), Token::DoublePipe);
->>>>>>> 0cb3fca1
 }
 
 #[test]
