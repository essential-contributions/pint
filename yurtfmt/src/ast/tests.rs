#[cfg(test)]
use crate::formatter::{Format, FormattedCode};

#[cfg(test)]
use crate::parser::*;

#[cfg(test)]
use chumsky::{prelude::*, Stream};

#[cfg(test)]
use expect_test::{expect, Expect};

#[cfg(test)]
fn check(actual: &str, expect: Expect) {
    expect.assert_eq(actual);
}

#[cfg(test)]
macro_rules! run_formatter {
    ($parser: expr, $source: expr) => {{
        let (toks, errs) = crate::lexer::lex($source);
        if !errs.is_empty() {
            format!(
                "{}",
                // Print each lexing error on one line
                errs.iter().fold(String::new(), |acc, error| {
                    format!("{}{}\n", acc, error)
                })
            )
        } else {
            let token_stream = Stream::from_iter($source.len()..$source.len(), toks.into_iter());
            match $parser.parse(token_stream) {
                Ok(ast) => {
                    let mut formatted_code = FormattedCode::new();
                    match ast.format(&mut formatted_code) {
                        Ok(_) => formatted_code.as_str().to_string(),
                        Err(error) => format!("{}", error),
                    }
                }
                Err(errors) => format!(
                    "{}",
                    // Print each parsing error on one line
                    errors.iter().fold(String::new(), |acc, error| {
                        format!("{}{}\n", acc, error)
                    })
                ),
            }
        }
    }};
}

#[test]
fn errors() {
    check(
        &run_formatter!(yurt_program(), r#"@@@"#),
        expect![[r#"
            invalid token
            invalid token
            invalid token
        "#]],
    );

    check(
        &run_formatter!(yurt_program(), r#"let x = 5"#),
        expect![[r#"
            Error formatting starting at location 9 and ending at location 9
        "#]],
    );
}

#[test]
fn let_decls() {
    check(
        &run_formatter!(
            yurt_program(),
            r#"
    let   x   = 5;

   let y     =     7.777;

    let   bool_var   = true;

  let       bool_var   =false;

    let  str_var =     "sample";

    let str1 = "abc \
        def";

    let str2 = "abc
        def";

 let  real_var  =    8.8888E+5;

     let hex_var =   0xFF;

let bin_var  =0b1010;

let         bigint_var=1234567890123456789012345678901234567890;

let x = y in        1..2;
"#
        ),
        expect![[r#"
                let x = 5;
                let y = 7.777;
                let bool_var = true;
                let bool_var = false;
                let str_var = "sample";
                let str1 = "abc \
                        def";
                let str2 = "abc
                        def";
                let real_var = 8.8888E+5;
                let hex_var = 0xFF;
                let bin_var = 0b1010;
                let bigint_var = 1234567890123456789012345678901234567890;
                let x = y in 1..2;
            "#]],
    );

    check(
        &run_formatter!(
            yurt_program(),
            r#"
    let  x  :  int   =   5;

   let   y:  real  =  7.777;

    let   bool_var : bool    = true;

 let str_var  : string  =    "this sample has spaces";

     let real_var:   real = 8.8888E+5;

  let   hex_var:int =   0xFF;

let bin_var :  int=0b1010;

     let         bigint_var:        int=1234567890123456789012345678901234567890;

     let x      :int =          y in 1.. 2    ;
"#
        ),
        expect![[r#"
                let x: int = 5;
                let y: real = 7.777;
                let bool_var: bool = true;
                let str_var: string = "this sample has spaces";
                let real_var: real = 8.8888E+5;
                let hex_var: int = 0xFF;
                let bin_var: int = 0b1010;
                let bigint_var: int = 1234567890123456789012345678901234567890;
                let x: int = y in 1..2;
            "#]],
    );

    check(
        &run_formatter!(
            yurt_program(),
            r#"
    let     x ;

    let  bool_var   ;
        "#
        ),
        expect![[r#"
                let x;
                let bool_var;
            "#]],
    );

    check(
        &run_formatter!(
            yurt_program(),
            r#"
            let   t 
            : {  int , real
            , string };
            "#
        ),
        expect![[r#"
            let t: { int, real, string };
        "#]],
    );
}

#[test]
fn solve_decls() {
    check(
        &run_formatter!(
            yurt_program(),
            r#"
                 solve    satisfy   ;

          solve    minimize   ;

solve  maximize ;

               solve minimize   foo;

   solve   maximize foo   ;

                    solve   minimize x    +y   ;

        solve   maximize y-    x   ;
  "#
        ),
        expect![[r#"
                    solve satisfy;
                    solve minimize;
                    solve maximize;
                    solve minimize foo;
                    solve maximize foo;
                    solve minimize x + y;
                    solve maximize y - x;
                "#]],
    );
}

#[test]
fn constraint_decls() {
    check(
        &run_formatter!(
            yurt_program(),
            r#"
            constraint         blah;
    constraint a    + b    <=c      ;
            constraint
                !   foo;
constraint a::    b::d       ;
        "#
        ),
        expect![[r#"
        constraint blah;
        constraint a + b <= c;
        constraint !foo;
        constraint a::b::d;
        "#]],
    );
}

#[test]
fn paths() {
    use crate::parser;
    check(
        &run_formatter!(parser::path(), r#"::     foo    ::   bar   "#),
        expect![[r#"::foo::bar"#]],
    );
    check(
        &run_formatter!(path(), "foo    ::   \n   bar"),
        expect![[r#"foo::bar"#]],
    );
    check(
        &run_formatter!(path(), "_foo_  \n :: \n  _bar"),
        expect![[r#"_foo_::_bar"#]],
    );
    check(&run_formatter!(path(), "_  ::   _"), expect![[r#"_::_"#]]);
    check(
        &run_formatter!(path(), "t2::   \n_3t::  t4_   :: t"),
        expect![[r#"t2::_3t::t4_::t"#]],
    );
    check(
        &run_formatter!(path(), ":: foo   ::bar "),
        expect![[r#"::foo::bar"#]],
    );
}

#[test]
fn use_statements() {
    check(
        &run_formatter!(
            use_statement(),
            "

        use  x ;  "
        ),
        expect!["use x;"],
    );
    check(
        &run_formatter!(
            use_statement(),
            "
                use   a::b::c;"
        ),
        expect![[r#"use a::b::c;"#]],
    );
    check(
        &run_formatter!(
            use_statement(),
            "   use {  c, d,e,
    g};  "
        ),
        expect!["use {c, d, e, g};"],
    );
    check(
        &run_formatter!(
            use_statement(),
            "
                use   q::r   as  x ;
                "
        ),
        expect!["use q::r as x;"],
    );
    check(
        &run_formatter!(use_statement(), "  use   q::r as x   ;  "),
        expect!["use q::r as x;"],
    );
    check(
        &run_formatter!(
            use_statement(),
            "   use a::b::{
            self,
            c,
            d::e
            };  "
        ),
        expect!["use a::b::{self, c, d::e};"],
    );
    check(
        &run_formatter!(
            use_statement(),
            " use a::b::{
            self   as ab , c,
            d::{
            e, f::g} 
            };"
        ),
        expect!["use a::b::{self as ab, c, d::{e, f::g}};"],
    );
}

#[test]
fn unary_op_exprs() {
    check(&run_formatter!(expr(), "   !a   "), expect![[r#"!a"#]]);
    check(&run_formatter!(expr(), "   +a   "), expect![[r#"+a"#]]);
    check(&run_formatter!(expr(), " -   a"), expect![[r#"-a"#]]);
    check(&run_formatter!(expr(), "+7"), expect![[r#"+7"#]]);
    check(&run_formatter!(expr(), "+    3.4"), expect![[r#"+3.4"#]]);
    check(&run_formatter!(expr(), "-  1.0"), expect![[r#"-1.0"#]]);
    check(
        &run_formatter!(expr(), "! - - !  -+  -1"),
        expect![[r#"!--!-+-1"#]],
    );
    check(
        &run_formatter!(expr(), "!- -! - +  -1 "),
        expect![[r#"!--!-+-1"#]],
    );
}

#[test]
fn binary_op_exprs() {
    check(
        &run_formatter!(expr(), "   a   *    2.0   "),
        expect![[r#"a * 2.0"#]],
    );
    check(
        &run_formatter!(expr(), " a /     2.0 "),
        expect![[r#"a / 2.0"#]],
    );
    check(
        &run_formatter!(expr(), "a   %   2.0"),
        expect![[r#"a % 2.0"#]],
    );
    check(
        &run_formatter!(expr(), "  a   +  2.0 "),
        expect![[r#"a + 2.0"#]],
    );
    check(
        &run_formatter!(expr(), " a   - 2.0   "),
        expect![[r#"a - 2.0"#]],
    );
    check(&run_formatter!(expr(), "a+   2.0"), expect![[r#"a + 2.0"#]]);
    check(
        &run_formatter!(expr(), " a- 2.0   "),
        expect![[r#"a - 2.0"#]],
    );
    check(
        &run_formatter!(expr(), "   a <  2.0   "),
        expect![[r#"a < 2.0"#]],
    );
    check(
        &run_formatter!(expr(), " a   >    2.0 "),
        expect![[r#"a > 2.0"#]],
    );
    check(
        &run_formatter!(expr(), "a   <= 2.0   "),
        expect![[r#"a <= 2.0"#]],
    );
    check(
        &run_formatter!(expr(), "   a  >=  2.0  "),
        expect![[r#"a >= 2.0"#]],
    );
    check(
        &run_formatter!(expr(), "  a   ==  2.0   "),
        expect![[r#"a == 2.0"#]],
    );
    check(
        &run_formatter!(expr(), " a  != 2.0 "),
        expect![[r#"a != 2.0"#]],
    );
    check(
        &run_formatter!(expr(), "a  &&  b  "),
        expect![[r#"a && b"#]],
    );
    check(
        &run_formatter!(expr(), "   a ||  b  "),
        expect![[r#"a || b"#]],
    );
    check(
        &run_formatter!(expr(), "   a     ||  b &&     c  ||      d      &&     ! e"),
        expect![[r#"a || b && c || d && !e"#]],
    );
}

#[test]
fn custom_types() {
    check(
        &run_formatter!(
            yurt_program(),
            r#"
                type MyTuple =  { 
                    x:  int , y:    real, z: 
                string };
            "#
        ),
        expect![[r#"
            type MyTuple = { x: int, y: real, z: string };
        "#]],
    );
    check(
        &run_formatter!(
            yurt_program(),
            r#"
                type   MyTuple 
            = { real, 
                bool, z
            :   string };
            "#
        ),
        expect![[r#"
            type MyTuple = { real, bool, z: string };
        "#]],
    );
}

#[test]
fn func_decl() {
    check(
        &run_formatter!(
            yurt_program(),
            r#"
            fn foo(
                        x: real,
        y: real
            )   ->       real {
                let x: int = 2;
    y + 1
            }
            "#
        ),
        expect![[r#"
            fn foo(x: real, y: real) -> real {
                let x: int = 2;
                y + 1
            }"#]],
    );
}

#[test]
fn interface_test() {
    check(
        &run_formatter!(
            yurt_program(),
            "interface   IERC20     {fn totalSupply()  -> int; 
            fn     balanceOf(account:    int)   -> int;
                fn allowance(owner:  int, spender:   int) -> int;
        }   "
        ),
        expect![[r#"
            interface IERC20 {
                fn totalSupply() -> int;
                fn balanceOf(account: int) -> int;
                fn allowance(owner: int, spender: int) -> int;
            }
        "#]],
    );
    check(
        &run_formatter!(yurt_program(), "interface IERC20  {}  "),
        expect![[r#"
            interface IERC20 {}
        "#]],
    );
}

#[test]
fn contract_decl() {
    check(
        &run_formatter!(
            yurt_program(),
            "contract   MyToken(0xA0b86991c6218b36c1d19D4a2e9Eb0cE3606eB48)  
            implements    IERC20, 
            Ownable  {
                  fn foo()  -> 
            int; 
                fn 
            bar()  ->    
        int;
    } "
        ),
        expect![[r#"
            contract MyToken(0xA0b86991c6218b36c1d19D4a2e9Eb0cE3606eB48) implements IERC20, Ownable {
                fn foo() -> int;
                fn bar() -> int;
            }
        "#]],
    );
    check(
        &run_formatter!(
            yurt_program(),
            "   contract    
        MyToken(foo)  
            implements IERC20, Ownable
             {}  "
        ),
        expect![[r#"
            contract MyToken(foo) implements IERC20, Ownable {}
        "#]],
    );
    check(
        &run_formatter!(
            yurt_program(),
            " contract    MyToken(foo)  
        {
            
        } "
        ),
        expect![[r#"
            contract MyToken(foo) {}
        "#]],
    );
}

#[test]
fn state_decl() {
    check(
        &run_formatter!(
            yurt_program(),
            "  state x:   int   = 
            MyContract::getBalance;
            
                state y=  CryptoExchange::convertToEth;
       state z :  int  
       =   totalSupply + mintedTokens;
            state  w =   
            -  5.5  ;
            
            state v   :  bool = !isWhitelisted;

            state u
            = Token::Metadata::uri;      
            
    state tx: int = CryptoUtils::hashTransaction;
            "
        ),
        expect![[r#"
            state x: int = MyContract::getBalance;
            state y = CryptoExchange::convertToEth;
            state z: int = totalSupply + mintedTokens;
            state w = -5.5;
            state v: bool = !isWhitelisted;
            state u = Token::Metadata::uri;
            state tx: int = CryptoUtils::hashTransaction;
          "#]],
    );
}

#[test]
fn extern_decl() {
    check(
        &run_formatter!(
            yurt_program(),
            "extern    {
                  fn  eth_getBalance(address:   string) 
        ->   
string;
                
             
                
                 fn eth_gasPrice()   
-> string;
        }   "
        ),
        expect![[r#"
            extern {
                fn eth_getBalance(address: string) -> string;
                fn eth_gasPrice() -> string;
            }
        "#]],
    );
    check(
        &run_formatter!(
            yurt_program(),
            "  extern    
            {}  
  "
        ),
        expect![[r#"
            extern {}
        "#]],
    );
    check(
        &run_formatter!(
            yurt_program(),
            "  extern
            {
             fn 
             eth_blockNumber() ->    
             
             string;
            } "
        ),
        expect![[r#"
            extern {
                fn eth_blockNumber() -> string;
            }
        "#]],
    );
    check(
        &run_formatter!(
            yurt_program(),
            "extern{
                fn    eth_getCode( address 
                :
                string 
                , blockTag  
                :  string) -> string;
            }"
        ),
        expect![[r#"
            extern {
                fn eth_getCode(address: string, blockTag: string) -> string;
            }
        "#]],
    );
    check(
        &run_formatter!(
            yurt_program(),
            "extern {
                
            fn eth_call(   transaction  
            
            :string,    
            
            blockTag: string  ) ->  
            
            string;
            } "
        ),
        expect![[r#"
            extern {
                fn eth_call(transaction: string, blockTag: string) -> string;
            }
        "#]],
    );
}

#[test]
fn enum_decl() {
    check(
        &run_formatter!(yurt_program(), "   enum   Colour=Red|Green|Blue  ;  "),
        expect![[r#"enum Colour = Red | Green | Blue;"#]],
    );
    check(
        &run_formatter!(
            yurt_program(),
            "enum       MyEnum =Variant1
        ;"
        ),
        expect![[r#"enum MyEnum = Variant1;"#]],
    );
    check(
        &run_formatter!(
            yurt_program(),
            "enum
         Weather
             =Sunny
    |
     Rainy;"
        ),
        expect![[r#"enum Weather = Sunny | Rainy;"#]],
    );
}

#[test]
fn array_types() {
    check(
        &run_formatter!(type_(expr()), "int[   10   ]"),
        expect![[r#"int[10]"#]],
    );
    check(
        &run_formatter!(
            type_(expr()),
            "string[
Day
]"
        ),
        expect![[r#"string[Day]"#]],
    );
    check(
        &run_formatter!(
            type_(expr()),
            "bool [  10  ] [ 
Colour
]"
        ),
        expect![[r#"bool[10][Colour]"#]],
    );
    check(
        &run_formatter!(type_(expr()), "real [3] [ 4 ][  5]"),
        expect![[r#"real[3][4][5]"#]],
    );
    check(
        &run_formatter!(
            type_(expr()),
            "

real [   0   ] [ 2 ]"
        ),
        expect![[r#"real[0][2]"#]],
    );
    check(
        &run_formatter!(
            type_(expr()),
            "string[
N
][
Colour
]"
        ),
        expect![[r#"string[N][Colour]"#]],
    );
    check(
        &run_formatter!(type_(expr()), "string[  N   ][Colour  ]"),
        expect![[r#"string[N][Colour]"#]],
    );
    check(
        &run_formatter!(type_(expr()), "bool[N][Colour]    "),
        expect![[r#"bool[N][Colour]"#]],
    );
}

#[test]
fn call_expressions() {
    check(
        &run_formatter!(expr(), "foo        ()"),
        expect![[r#"foo()"#]],
    );
    check(
        &run_formatter!(
            expr(),
            "foo( 5, 
            2 )"
        ),
        expect![[r#"foo(5, 2)"#]],
    );
    check(
        &run_formatter!(expr(), "foo(    5  ,  10    ,20)"),
        expect![[r#"foo(5, 10, 20)"#]],
    );
    check(
        &run_formatter!(
            expr(),
            "foo(
5,
    10,
            20
)"
        ),
        expect![[r#"foo(5, 10, 20)"#]],
    );
    check(
        &run_formatter!(
            expr(),
            "foo(   5 , 
    10  ,
     20   )"
        ),
        expect![[r#"foo(5, 10, 20)"#]],
    );
    check(
        &run_formatter!(expr(), "foo(bar(5,6), 2)"),
        expect![[r#"foo(bar(5, 6), 2)"#]],
    );
    check(
        &run_formatter!(
            expr(),
            "
        
foo  (  5,2  )"
        ),
        expect![[r#"foo(5, 2)"#]],
    );
    check(
        &run_formatter!(expr(), "foo(5, 2,)"),
        expect![[r#"foo(5, 2)"#]],
    );
    check(
        &run_formatter!(expr(), "           foo    (5, 2)"),
        expect![[r#"foo(5, 2)"#]],
    );
}

#[test]
fn in_expressions() {
    check(
        &run_formatter!(expr(), "42    in y"),
        expect![[r#"42 in y"#]],
    );
    check(
        &run_formatter!(
            expr(),
            "
!x in y"
        ),
        expect![[r#"!x in y"#]],
    );
    check(
        &run_formatter!(
            expr(),
            "x in   y 
&&    z in w"
        ),
        expect![[r#"x in y && z in w"#]],
    );
    check(
        &run_formatter!(
            expr(),
            "!x   in
y ||    42 in   z"
        ),
        expect![[r#"!x in y || 42 in z"#]],
    );
}

#[test]
fn range_expressions() {
<<<<<<< HEAD
    check(
        &run_formatter!(range(expr()), "1..     2"),
        expect_test::expect![[r#"1..2"#]],
    );
    check(
        &run_formatter!(range(expr()), "1+2     ..3+4"),
        expect_test::expect!["1 + 2..3 + 4"],
    );
    check(
        &run_formatter!(
            range(expr()),
            "1.1
                    ..
        2.2e3"
        ),
        expect_test::expect!["1.1..2.2e3"],
=======
    check(&run_formatter!(range(expr()), "1..2"), expect![[r#"1..2"#]]);
    check(
        &run_formatter!(range(expr()), "1+2..3+4"),
        expect!["1 + 2..3 + 4"],
    );
    check(
        &run_formatter!(range(expr()), "1.1..2.2e3"),
        expect!["1.1..2.2e3"],
>>>>>>> 4f2251a9
    );
}

#[test]
fn casting() {
    check(
        &run_formatter!(expr(), "5 as      int"),
        expect![[r#"5 as int"#]],
    );
    check(
        &run_formatter!(expr(), "5    as int     as real as    int"),
        expect![[r#"5 as int as real as int"#]],
    );
    check(
        &run_formatter!(
            expr(),
            "5 as { x: int, 
            y: real,    z: string }"
        ),
        expect![[r#"5 as { x: int, y: real, z: string }"#]],
    );
    // TODO: enable when array exprs are supported
    // check(
    //     &run_formatter!(expr(), "a[5][3]   as real"),
    //     expect![[r#"a[5][3] as real"#]],
    // );
}

#[test]
fn if_exprs() {
    check(
        &run_formatter!(
            expr(),
            "if 
        1 == 
        2 {         3 } 
        else {  
            4 }"
        ),
        expect![[r#"
        if 1 == 2 {
            3
        } else {
            4
        }"#]],
    );
}
#[test]
fn cond_exprs() {
    check(
        &run_formatter!(cond_expr(expr()), "cond {   else => {  a }  }"),
        expect![[r#"
        cond {
            else => {
                a
            },
        }"#]],
    );
    check(
        &run_formatter!(
            cond_expr(expr()),
            "cond 
            {  
    else => a
    , }"
        ),
        expect![[r#"
        cond {
            else => a,
        }"#]],
    );
    check(
        &run_formatter!(
            cond_expr(expr()),
            "cond {
            
              a =>
               b,  
        else => c }"
        ),
        expect![[r#"
        cond {
            a => b,
            else => c,
        }"#]],
    );
    check(
        &run_formatter!(
            cond_expr(expr()),
            "cond { 
                a           =>{ 
                    b  },else => c,  }"
        ),
        expect![[r#"
        cond {
            a => {
                b
            },
            else => c,
        }"#]],
    );
    check(
        &run_formatter!(cond_expr(expr()), "cond {a => b,{true}=>d,else=>f,}"),
        expect![[r#"
        cond {
            a => b,
            {
                true
            } => d,
            else => f,
        }"#]],
    );
}

#[test]
fn tuple_expressions() {
    check(
        &run_formatter!(expr(), "{x:   0}"),
        expect_test::expect!["{ x: 0 }"],
    );
    check(
        &run_formatter!(
            expr(),
            "{0, 
         }"
        ),
        expect_test::expect!["{ 0, }"],
    );
    check(
        &run_formatter!(expr(), "{x: 0,     }"),
        expect_test::expect!["{ x: 0 }"],
    );
    check(
        &run_formatter!(
            expr(),
            "{  0, 1.0,
             \"foo\" }"
        ),
        expect_test::expect![[r#"{ 0, 1.0, "foo" }"#]],
    );
    check(
        &run_formatter!(
            expr(),
            "{x: 0, 
             y:   1.0, z: \"foo\"}"
        ),
        expect_test::expect![[r#"{ x: 0, y: 1.0, z: "foo" }"#]],
    );
    check(
        &run_formatter!(
            expr(),
            "{0, {1.0,
             \"bar\"}, \"foo\"}"
        ),
        expect_test::expect![[r#"{ 0, { 1.0, "bar" }, "foo" }"#]],
    );
    check(
        &run_formatter!(
            expr(),
            "{x:        0, 
                {y:1.0, \"bar\"}, z:\"foo\"
            }"
        ),
        expect_test::expect![[r#"{ x: 0, { y: 1.0, "bar" }, z: "foo" }"#]],
    );
    check(
        &run_formatter!(
            expr(),
            "{ { 42, },
         if c { 2 }      else{3}, foo() }"
        ),
        expect_test::expect![
            r#"
        { { 42, }, if c {
            2
        } else {
            3
        }, foo() }"#
        ],
    );
    check(
        &run_formatter!(
            expr(),
            "{ x: { 42, }, y: if c { 2 } 
            else { 3 }, z: foo() }"
        ),
        expect_test::expect![
            r#"
        { x: { 42, }, y: if c {
            2
        } else {
            3
        }, z: foo() }"#
        ],
    );
}

#[test]
fn tuple_field_accesses() {
    check(
        &run_formatter!(
            expr(),
            "t.
    1"
        ),
        expect_test::expect!["t.1"],
    );
    check(
        &run_formatter!(
            expr(),
            "t.
        1
        .1"
        ),
        expect_test::expect!["t.1.1"],
    );
    check(
        &run_formatter!(
            expr(),
            "t.a
        .
        1"
        ),
        expect_test::expect!["t.a.1"],
    );
    check(
        &run_formatter!(
            expr(),
            "t  .   0 + t   .   9999999 + t
        .x"
        ),
        expect_test::expect!["t.0 + t.9999999 + t.x"],
    );
    check(
        &run_formatter!(
            expr(),
            "{0, 
            1}.0"
        ),
        expect_test::expect!["{ 0, 1 }.0"],
    );
    check(
        &run_formatter!(
            expr(),
            "{
            0
            , 1
        }.x"
        ),
        expect_test::expect!["{ 0, 1 }.x"],
    );
    check(
        &run_formatter!(
            expr(),
            "t.0 
        .0"
        ),
        expect_test::expect!["t.0.0"],
    );
    check(
        &run_formatter!(
            expr(),
            "t.x 
        .y"
        ),
        expect_test::expect!["t.x.y"],
    );
    check(
        &run_formatter!(
            expr(),
            "t      .1 .2.2. 
         3 .     13 . 1.1"
        ),
        expect_test::expect!["t.1.2.2.3.13.1.1"],
    );
    check(
        &run_formatter!(
            expr(),
            "t
         .x .1.2. 
          w . 
           t. 3.4"
        ),
        expect_test::expect!["t.x.1.2.w.t.3.4"],
    );
    check(
        &run_formatter!(expr(), "foo()          .0.1"),
        expect_test::expect!["foo().0.1"],
    );
    check(
        &run_formatter!(expr(), "foo().a.   b.0.    1"),
        expect_test::expect!["foo().a.b.0.1"],
    );
    check(
        &run_formatter!(
            expr(),
            "{ {0, 
            0}, }.
            0"
        ),
        expect_test::expect!["{ { 0, 0 }, }.0"],
    );
    check(
        &run_formatter!(
            expr(),
            "{ {0, 
            0}, }.a"
        ),
        expect_test::expect!["{ { 0, 0 }, }.a"],
    );
    check(
        &run_formatter!(expr(), "if true { {0, 0} } else { {0, 0} }.0"),
        expect_test::expect![
            r#"
        if true {
            { 0, 0 }
        } else {
            { 0, 0 }
        }.0"#
        ],
    );
    check(
        &run_formatter!(
            expr(),
            "if true {       {0, 0} } else{{0,        0}
          }.x"
        ),
        expect_test::expect![
            r#"
        if true {
            { 0, 0 }
        } else {
            { 0, 0 }
        }.x"#
        ],
    );
    check(
        &run_formatter!(
            expr(),
            "1 
        + 
        2 
        .3"
        ),
        expect_test::expect!["1 + 2.3"],
    );
    check(
        &run_formatter!(
            expr(),
            "1 
        + 2                 .a"
        ),
        expect_test::expect!["1 + 2.a"],
    );
}<|MERGE_RESOLUTION|>--- conflicted
+++ resolved
@@ -845,14 +845,13 @@
 
 #[test]
 fn range_expressions() {
-<<<<<<< HEAD
     check(
         &run_formatter!(range(expr()), "1..     2"),
-        expect_test::expect![[r#"1..2"#]],
+        expect![[r#"1..2"#]],
     );
     check(
         &run_formatter!(range(expr()), "1+2     ..3+4"),
-        expect_test::expect!["1 + 2..3 + 4"],
+        expect!["1 + 2..3 + 4"],
     );
     check(
         &run_formatter!(
@@ -861,17 +860,7 @@
                     ..
         2.2e3"
         ),
-        expect_test::expect!["1.1..2.2e3"],
-=======
-    check(&run_formatter!(range(expr()), "1..2"), expect![[r#"1..2"#]]);
-    check(
-        &run_formatter!(range(expr()), "1+2..3+4"),
-        expect!["1 + 2..3 + 4"],
-    );
-    check(
-        &run_formatter!(range(expr()), "1.1..2.2e3"),
         expect!["1.1..2.2e3"],
->>>>>>> 4f2251a9
     );
 }
 
