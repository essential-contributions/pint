#[cfg(test)]
use crate::formatter::{Format, FormattedCode};

#[cfg(test)]
use crate::parser::*;

#[cfg(test)]
use chumsky::{prelude::*, Stream};

#[cfg(test)]
fn check(actual: &str, expect: expect_test::Expect) {
    expect.assert_eq(actual);
}

#[cfg(test)]
macro_rules! run_formatter {
    ($parser: expr, $source: expr) => {{
        let (toks, errs) = crate::lexer::lex($source);
        if !errs.is_empty() {
            format!(
                "{}",
                // Print each lexing error on one line
                errs.iter().fold(String::new(), |acc, error| {
                    format!("{}{}\n", acc, error)
                })
            )
        } else {
            let token_stream = Stream::from_iter($source.len()..$source.len(), toks.into_iter());
            match $parser.parse(token_stream) {
                Ok(ast) => {
                    let mut formatted_code = FormattedCode::new();
                    match ast.format(&mut formatted_code) {
                        Ok(_) => formatted_code.as_str().to_string(),
                        Err(error) => format!("{}", error),
                    }
                }
                Err(errors) => format!(
                    "{}",
                    // Print each parsing error on one line
                    errors.iter().fold(String::new(), |acc, error| {
                        format!("{}{}\n", acc, error)
                    })
                ),
            }
        }
    }};
}

#[test]
fn errors() {
    check(
        &run_formatter!(yurt_program(), r#"@@@"#),
        expect_test::expect![[r#"
            invalid token
            invalid token
            invalid token
        "#]],
    );

    check(
        &run_formatter!(yurt_program(), r#"let x = 5"#),
        expect_test::expect![[r#"
            Error formatting starting at location 9 and ending at location 9
        "#]],
    );
}

#[test]
fn let_decls() {
    check(
        &run_formatter!(
            yurt_program(),
            r#"
    let   x   = 5;

   let y     =     7.777;

    let   bool_var   = true;

  let       bool_var   =false;

    let  str_var =     "sample";

    let str1 = "abc \
        def";

    let str2 = "abc
        def";

 let  real_var  =    8.8888E+5;

     let hex_var =   0xFF;

let bin_var  =0b1010;

let         bigint_var=1234567890123456789012345678901234567890;

let x = y in        1..2;
"#
        ),
        expect_test::expect![[r#"
                let x = 5;
                let y = 7.777;
                let bool_var = true;
                let bool_var = false;
                let str_var = "sample";
                let str1 = "abc \
                        def";
                let str2 = "abc
                        def";
                let real_var = 8.8888E+5;
                let hex_var = 0xFF;
                let bin_var = 0b1010;
                let bigint_var = 1234567890123456789012345678901234567890;
                let x = y in 1..2;
            "#]],
    );

    check(
        &run_formatter!(
            yurt_program(),
            r#"
    let  x  :  int   =   5;

   let   y:  real  =  7.777;

    let   bool_var : bool    = true;

 let str_var  : string  =    "this sample has spaces";

     let real_var:   real = 8.8888E+5;

  let   hex_var:int =   0xFF;

let bin_var :  int=0b1010;

     let         bigint_var:        int=1234567890123456789012345678901234567890;

     let x      :int =          y in 1.. 2    ;
"#
        ),
        expect_test::expect![[r#"
                let x: int = 5;
                let y: real = 7.777;
                let bool_var: bool = true;
                let str_var: string = "this sample has spaces";
                let real_var: real = 8.8888E+5;
                let hex_var: int = 0xFF;
                let bin_var: int = 0b1010;
                let bigint_var: int = 1234567890123456789012345678901234567890;
                let x: int = y in 1..2;
            "#]],
    );

    check(
        &run_formatter!(
            yurt_program(),
            r#"
    let     x ;

    let  bool_var   ;
        "#
        ),
        expect_test::expect![[r#"
                let x;
                let bool_var;
            "#]],
    );

    check(
        &run_formatter!(
            yurt_program(),
            r#"
            let   t 
            : {  int , real
            , string };
            "#
        ),
        expect_test::expect![[r#"
            let t: { int, real, string };
        "#]],
    );
}

#[test]
fn solve_decls() {
    check(
        &run_formatter!(
            yurt_program(),
            r#"
                 solve    satisfy   ;

          solve    minimize   ;

solve  maximize ;

               solve minimize   foo;

   solve   maximize foo   ;

                    solve   minimize x    +y   ;

        solve   maximize y-    x   ;
  "#
        ),
        expect_test::expect![[r#"
                    solve satisfy;
                    solve minimize;
                    solve maximize;
                    solve minimize foo;
                    solve maximize foo;
                    solve minimize x + y;
                    solve maximize y - x;
                "#]],
    );
}

#[test]
fn constraint_decls() {
    check(
        &run_formatter!(
            yurt_program(),
            r#"
            constraint         blah;
    constraint a    + b    <=c      ;
            constraint
                !   foo;
constraint a::    b::d       ;
        "#
        ),
        expect_test::expect![[r#"
        constraint blah;
        constraint a + b <= c;
        constraint !foo;
        constraint a::b::d;
        "#]],
    );
}

#[test]
fn paths() {
    use crate::parser;
    check(
        &run_formatter!(parser::path(), r#"::     foo    ::   bar   "#),
        expect_test::expect![[r#"::foo::bar"#]],
    );
    check(
        &run_formatter!(path(), "foo    ::   \n   bar"),
        expect_test::expect![[r#"foo::bar"#]],
    );
    check(
        &run_formatter!(path(), "_foo_  \n :: \n  _bar"),
        expect_test::expect![[r#"_foo_::_bar"#]],
    );
    check(
        &run_formatter!(path(), "_  ::   _"),
        expect_test::expect![[r#"_::_"#]],
    );
    check(
        &run_formatter!(path(), "t2::   \n_3t::  t4_   :: t"),
        expect_test::expect![[r#"t2::_3t::t4_::t"#]],
    );
    check(
        &run_formatter!(path(), ":: foo   ::bar "),
        expect_test::expect![[r#"::foo::bar"#]],
    );
}

#[test]
fn use_statements() {
    check(
        &run_formatter!(
            use_statement(),
            "

        use  x ;  "
        ),
        expect_test::expect!["use x;"],
    );
    check(
        &run_formatter!(
            use_statement(),
            "
                use   a::b::c;"
        ),
        expect_test::expect![[r#"use a::b::c;"#]],
    );
    check(
        &run_formatter!(
            use_statement(),
            "   use {  c, d,e,
    g};  "
        ),
        expect_test::expect!["use {c, d, e, g};"],
    );
    check(
        &run_formatter!(
            use_statement(),
            "
                use   q::r   as  x ;
                "
        ),
        expect_test::expect!["use q::r as x;"],
    );
    check(
        &run_formatter!(use_statement(), "  use   q::r as x   ;  "),
        expect_test::expect!["use q::r as x;"],
    );
    check(
        &run_formatter!(
            use_statement(),
            "   use a::b::{
            self,
            c,
            d::e
            };  "
        ),
        expect_test::expect!["use a::b::{self, c, d::e};"],
    );
    check(
        &run_formatter!(
            use_statement(),
            " use a::b::{
            self   as ab , c,
            d::{
            e, f::g} 
            };"
        ),
        expect_test::expect!["use a::b::{self as ab, c, d::{e, f::g}};"],
    );
}

#[test]
fn unary_op_exprs() {
    check(
        &run_formatter!(expr(), "   !a   "),
        expect_test::expect![[r#"!a"#]],
    );
    check(
        &run_formatter!(expr(), "   +a   "),
        expect_test::expect![[r#"+a"#]],
    );
    check(
        &run_formatter!(expr(), " -   a"),
        expect_test::expect![[r#"-a"#]],
    );
    check(
        &run_formatter!(expr(), "+7"),
        expect_test::expect![[r#"+7"#]],
    );
    check(
        &run_formatter!(expr(), "+    3.4"),
        expect_test::expect![[r#"+3.4"#]],
    );
    check(
        &run_formatter!(expr(), "-  1.0"),
        expect_test::expect![[r#"-1.0"#]],
    );
    check(
        &run_formatter!(expr(), "! - - !  -+  -1"),
        expect_test::expect![[r#"!--!-+-1"#]],
    );
    check(
        &run_formatter!(expr(), "!- -! - +  -1 "),
        expect_test::expect![[r#"!--!-+-1"#]],
    );
}

#[test]
fn binary_op_exprs() {
    check(
        &run_formatter!(expr(), "   a   *    2.0   "),
        expect_test::expect![[r#"a * 2.0"#]],
    );
    check(
        &run_formatter!(expr(), " a /     2.0 "),
        expect_test::expect![[r#"a / 2.0"#]],
    );
    check(
        &run_formatter!(expr(), "a   %   2.0"),
        expect_test::expect![[r#"a % 2.0"#]],
    );
    check(
        &run_formatter!(expr(), "  a   +  2.0 "),
        expect_test::expect![[r#"a + 2.0"#]],
    );
    check(
        &run_formatter!(expr(), " a   - 2.0   "),
        expect_test::expect![[r#"a - 2.0"#]],
    );
    check(
        &run_formatter!(expr(), "a+   2.0"),
        expect_test::expect![[r#"a + 2.0"#]],
    );
    check(
        &run_formatter!(expr(), " a- 2.0   "),
        expect_test::expect![[r#"a - 2.0"#]],
    );
    check(
        &run_formatter!(expr(), "   a <  2.0   "),
        expect_test::expect![[r#"a < 2.0"#]],
    );
    check(
        &run_formatter!(expr(), " a   >    2.0 "),
        expect_test::expect![[r#"a > 2.0"#]],
    );
    check(
        &run_formatter!(expr(), "a   <= 2.0   "),
        expect_test::expect![[r#"a <= 2.0"#]],
    );
    check(
        &run_formatter!(expr(), "   a  >=  2.0  "),
        expect_test::expect![[r#"a >= 2.0"#]],
    );
    check(
        &run_formatter!(expr(), "  a   ==  2.0   "),
        expect_test::expect![[r#"a == 2.0"#]],
    );
    check(
        &run_formatter!(expr(), " a  != 2.0 "),
        expect_test::expect![[r#"a != 2.0"#]],
    );
    check(
        &run_formatter!(expr(), "a  &&  b  "),
        expect_test::expect![[r#"a && b"#]],
    );
    check(
        &run_formatter!(expr(), "   a ||  b  "),
        expect_test::expect![[r#"a || b"#]],
    );
    check(
        &run_formatter!(expr(), "   a     ||  b &&     c  ||      d      &&     ! e"),
        expect_test::expect![[r#"a || b && c || d && !e"#]],
    );
}

#[test]
fn custom_types() {
    check(
        &run_formatter!(
            yurt_program(),
            r#"
                type MyTuple =  { 
                    x:  int , y:    real, z: 
                string };
            "#
        ),
        expect_test::expect![[r#"
            type MyTuple = { x: int, y: real, z: string };
        "#]],
    );
    check(
        &run_formatter!(
            yurt_program(),
            r#"
                type   MyTuple 
            = { real, 
                bool, z
            :   string };
            "#
        ),
        expect_test::expect![[r#"
            type MyTuple = { real, bool, z: string };
        "#]],
    );
}

#[test]
fn func_decl() {
    check(
        &run_formatter!(
            yurt_program(),
            r#"
            fn foo(
                        x: real,
        y: real
            )   ->       real {
                let x: int = 2;
    y + 1
            }
            "#
        ),
        expect_test::expect![[r#"
            fn foo(x: real, y: real) -> real {
                let x: int = 2;
                y + 1
            }"#]],
    );
}

#[test]
fn interface_test() {
    check(
        &run_formatter!(
            yurt_program(),
            "interface   IERC20     {fn totalSupply()  -> int; 
            fn     balanceOf(account:    int)   -> int;
                fn allowance(owner:  int, spender:   int) -> int;
        }   "
        ),
        expect_test::expect![[r#"
            interface IERC20 {
                fn totalSupply() -> int;
                fn balanceOf(account: int) -> int;
                fn allowance(owner: int, spender: int) -> int;
            }
        "#]],
    );
    check(
        &run_formatter!(yurt_program(), "interface IERC20  {}  "),
        expect_test::expect![[r#"
            interface IERC20 {}
        "#]],
    );
}

#[test]
fn contract_decl() {
    check(
        &run_formatter!(
            yurt_program(),
            "contract   MyToken(0xA0b86991c6218b36c1d19D4a2e9Eb0cE3606eB48)  
            implements    IERC20, 
            Ownable  {
                  fn foo()  -> 
            int; 
                fn 
            bar()  ->    
        int;
    } "
        ),
        expect_test::expect![[r#"
            contract MyToken(0xA0b86991c6218b36c1d19D4a2e9Eb0cE3606eB48) implements IERC20, Ownable {
                fn foo() -> int;
                fn bar() -> int;
            }
        "#]],
    );
    check(
        &run_formatter!(
            yurt_program(),
            "   contract    
        MyToken(foo)  
            implements IERC20, Ownable
             {}  "
        ),
        expect_test::expect![[r#"
            contract MyToken(foo) implements IERC20, Ownable {}
        "#]],
    );
    check(
        &run_formatter!(
            yurt_program(),
            " contract    MyToken(foo)  
        {
            
        } "
        ),
        expect_test::expect![[r#"
            contract MyToken(foo) {}
        "#]],
    );
}

#[test]
fn state_decl() {
    check(
        &run_formatter!(
            yurt_program(),
            "  state x:   int   = 
            MyContract::getBalance;
            
                state y=  CryptoExchange::convertToEth;
       state z :  int  
       =   totalSupply + mintedTokens;
            state  w =   
            -  5.5  ;
            
            state v   :  bool = !isWhitelisted;

            state u
            = Token::Metadata::uri;      
            
    state tx: int = CryptoUtils::hashTransaction;
            "
        ),
        expect_test::expect![[r#"
            state x: int = MyContract::getBalance;
            state y = CryptoExchange::convertToEth;
            state z: int = totalSupply + mintedTokens;
            state w = -5.5;
            state v: bool = !isWhitelisted;
            state u = Token::Metadata::uri;
            state tx: int = CryptoUtils::hashTransaction;
          "#]],
    );
}

#[test]
fn extern_decl() {
    check(
        &run_formatter!(
            yurt_program(),
            "extern    {
                  fn  eth_getBalance(address:   string) 
        ->   
string;
                
             
                
                 fn eth_gasPrice()   
-> string;
        }   "
        ),
        expect_test::expect![[r#"
            extern {
                fn eth_getBalance(address: string) -> string;
                fn eth_gasPrice() -> string;
            }
        "#]],
    );
    check(
        &run_formatter!(
            yurt_program(),
            "  extern    
            {}  
  "
        ),
        expect_test::expect![[r#"
            extern {}
        "#]],
    );
    check(
        &run_formatter!(
            yurt_program(),
            "  extern
            {
             fn 
             eth_blockNumber() ->    
             
             string;
            } "
        ),
        expect_test::expect![[r#"
            extern {
                fn eth_blockNumber() -> string;
            }
        "#]],
    );
    check(
        &run_formatter!(
            yurt_program(),
            "extern{
                fn    eth_getCode( address 
                :
                string 
                , blockTag  
                :  string) -> string;
            }"
        ),
        expect_test::expect![[r#"
            extern {
                fn eth_getCode(address: string, blockTag: string) -> string;
            }
        "#]],
    );
    check(
        &run_formatter!(
            yurt_program(),
            "extern {
                
            fn eth_call(   transaction  
            
            :string,    
            
            blockTag: string  ) ->  
            
            string;
            } "
        ),
        expect_test::expect![[r#"
            extern {
                fn eth_call(transaction: string, blockTag: string) -> string;
            }
        "#]],
    );
}

#[test]
fn enum_decl() {
    check(
        &run_formatter!(yurt_program(), "   enum   Colour=Red|Green|Blue  ;  "),
        expect_test::expect![[r#"enum Colour = Red | Green | Blue;"#]],
    );
    check(
        &run_formatter!(
            yurt_program(),
            "enum       MyEnum =Variant1
        ;"
        ),
        expect_test::expect![[r#"enum MyEnum = Variant1;"#]],
    );
    check(
        &run_formatter!(
            yurt_program(),
            "enum
         Weather
             =Sunny
    |
     Rainy;"
        ),
        expect_test::expect![[r#"enum Weather = Sunny | Rainy;"#]],
    );
}

#[test]
fn array_types() {
    check(
        &run_formatter!(type_(expr()), "int[   10   ]"),
        expect_test::expect![[r#"int[10]"#]],
    );
    check(
        &run_formatter!(
            type_(expr()),
            "string[
Day
]"
        ),
        expect_test::expect![[r#"string[Day]"#]],
    );
    check(
        &run_formatter!(
            type_(expr()),
            "bool [  10  ] [ 
Colour
]"
        ),
        expect_test::expect![[r#"bool[10][Colour]"#]],
    );
    check(
        &run_formatter!(type_(expr()), "real [3] [ 4 ][  5]"),
        expect_test::expect![[r#"real[3][4][5]"#]],
    );
    check(
        &run_formatter!(
            type_(expr()),
            "

real [   0   ] [ 2 ]"
        ),
        expect_test::expect![[r#"real[0][2]"#]],
    );
    check(
        &run_formatter!(
            type_(expr()),
            "string[
N
][
Colour
]"
        ),
        expect_test::expect![[r#"string[N][Colour]"#]],
    );
    check(
        &run_formatter!(type_(expr()), "string[  N   ][Colour  ]"),
        expect_test::expect![[r#"string[N][Colour]"#]],
    );
    check(
        &run_formatter!(type_(expr()), "bool[N][Colour]    "),
        expect_test::expect![[r#"bool[N][Colour]"#]],
    );
}

#[test]
fn call_expressions() {
    check(
        &run_formatter!(expr(), "foo        ()"),
        expect_test::expect![[r#"foo()"#]],
    );
    check(
        &run_formatter!(
            expr(),
            "foo( 5, 
            2 )"
        ),
        expect_test::expect![[r#"foo(5, 2)"#]],
    );
    check(
        &run_formatter!(expr(), "foo(    5  ,  10    ,20)"),
        expect_test::expect![[r#"foo(5, 10, 20)"#]],
    );
    check(
        &run_formatter!(
            expr(),
            "foo(
5,
    10,
            20
)"
        ),
        expect_test::expect![[r#"foo(5, 10, 20)"#]],
    );
    check(
        &run_formatter!(
            expr(),
            "foo(   5 , 
    10  ,
     20   )"
        ),
        expect_test::expect![[r#"foo(5, 10, 20)"#]],
    );
    check(
        &run_formatter!(expr(), "foo(bar(5,6), 2)"),
        expect_test::expect![[r#"foo(bar(5, 6), 2)"#]],
    );
    check(
        &run_formatter!(
            expr(),
            "
        
foo  (  5,2  )"
        ),
        expect_test::expect![[r#"foo(5, 2)"#]],
    );
    check(
        &run_formatter!(expr(), "foo(5, 2,)"),
        expect_test::expect![[r#"foo(5, 2)"#]],
    );
    check(
        &run_formatter!(expr(), "           foo    (5, 2)"),
        expect_test::expect![[r#"foo(5, 2)"#]],
    );
}

#[test]
fn in_expressions() {
    check(
        &run_formatter!(expr(), "42    in y"),
        expect_test::expect![[r#"42 in y"#]],
    );
    check(
        &run_formatter!(
            expr(),
            "
!x in y"
        ),
        expect_test::expect![[r#"!x in y"#]],
    );
    check(
        &run_formatter!(
            expr(),
            "x in   y 
&&    z in w"
        ),
        expect_test::expect![[r#"x in y && z in w"#]],
    );
    check(
        &run_formatter!(
            expr(),
            "!x   in
y ||    42 in   z"
        ),
        expect_test::expect![[r#"!x in y || 42 in z"#]],
    );
}

#[test]
fn range_expressions() {
    check(
        &run_formatter!(range(expr()), "1..2"),
        expect_test::expect![[r#"1..2"#]],
    );
    check(
        &run_formatter!(range(expr()), "1+2..3+4"),
        expect_test::expect!["1 + 2..3 + 4"],
    );
    check(
        &run_formatter!(range(expr()), "1.1..2.2e3"),
        expect_test::expect!["1.1..2.2e3"],
    );
}

#[test]
fn casting() {
    check(
        &run_formatter!(expr(), "5 as      int"),
        expect_test::expect![[r#"5 as int"#]],
    );
    check(
        &run_formatter!(expr(), "5    as int     as real as    int"),
        expect_test::expect![[r#"5 as int as real as int"#]],
    );
    check(
        &run_formatter!(
            expr(),
            "5 as { x: int, 
            y: real,    z: string }"
        ),
        expect_test::expect![[r#"5 as { x: int, y: real, z: string }"#]],
    );
    // TODO: enable when array exprs are supported
    // check(
    //     &run_formatter!(expr(), "a[5][3]   as real"),
    //     expect_test::expect![[r#"a[5][3] as real"#]],
    // );
}

#[test]
fn if_exprs() {
    check(
        &run_formatter!(
            expr(),
            "if 
        1 == 
        2 {         3 } 
        else {  
            4 }"
        ),
        expect_test::expect![[r#"
        if 1 == 2 {
            3
        } else {
            4
        }"#]],
    );
}
<<<<<<< HEAD

#[test]
fn tuple_expressions() {
    check(
        &run_formatter!(expr(), "{x:   0}"),
        expect_test::expect!["{ x: 0 }"],
    );
    check(
        &run_formatter!(
            expr(),
            "{0, 
         }"
        ),
        expect_test::expect!["{ 0, }"],
    );
    check(
        &run_formatter!(expr(), "{x: 0,     }"),
        expect_test::expect!["{ x: 0 }"],
    );
    check(
        &run_formatter!(
            expr(),
            "{  0, 1.0,
             \"foo\" }"
        ),
        expect_test::expect![[r#"{ 0, 1.0, "foo" }"#]],
    );
    check(
        &run_formatter!(
            expr(),
            "{x: 0, 
             y:   1.0, z: \"foo\"}"
        ),
        expect_test::expect![[r#"{ x: 0, y: 1.0, z: "foo" }"#]],
    );
    check(
        &run_formatter!(
            expr(),
            "{0, {1.0,
             \"bar\"}, \"foo\"}"
        ),
        expect_test::expect![[r#"{ 0, { 1.0, "bar" }, "foo" }"#]],
    );
    check(
        &run_formatter!(
            expr(),
            "{x:        0, 
                {y:1.0, \"bar\"}, z:\"foo\"
            }"
        ),
        expect_test::expect![[r#"{ x: 0, { y: 1.0, "bar" }, z: "foo" }"#]],
    );
    check(
        &run_formatter!(
            expr(),
            "{ { 42 },
         if c { 2 }      else{3}, foo() }"
        ),
        expect_test::expect![
            r#"
        { { 42, }, if c {
            2
        } else {
            3
        }, foo() }"#
        ],
    );
    check(
        &run_formatter!(
            expr(),
            "{ x: { 42 }, y: if c { 2 } 
            else { 3 }, z: foo() }"
        ),
        expect_test::expect![
            r#"
        { x: { 42, }, y: if c {
            2
        } else {
            3
        }, z: foo() }"#
        ],
    );
}

#[test]
fn tuple_field_accesses() {
    check(
        &run_formatter!(
            expr(),
            "t.
    1"
        ),
        expect_test::expect!["t.1"],
    );
    check(
        &run_formatter!(
            expr(),
            "t.
        1
        .1"
        ),
        expect_test::expect!["t.1.1"],
    );
    check(
        &run_formatter!(
            expr(),
            "t.a
        .
        1"
        ),
        expect_test::expect!["t.a.1"],
    );
    check(
        &run_formatter!(
            expr(),
            "t  .   0 + t   .   9999999 + t
        .x"
        ),
        expect_test::expect!["t.0 + t.9999999 + t.x"],
    );
    check(
        &run_formatter!(
            expr(),
            "{0, 
            1}.0"
        ),
        expect_test::expect!["{ 0, 1 }.0"],
    );
    check(
        &run_formatter!(
            expr(),
            "{
            0
            , 1
        }.x"
        ),
        expect_test::expect!["{ 0, 1 }.x"],
    );
    check(
        &run_formatter!(
            expr(),
            "t.0 
        .0"
        ),
        expect_test::expect!["t.0.0"],
    );
    check(
        &run_formatter!(
            expr(),
            "t.x 
        .y"
        ),
        expect_test::expect!["t.x.y"],
    );
    check(
        &run_formatter!(
            expr(),
            "t      .1 .2.2. 
         3 .     13 . 1.1"
        ),
        expect_test::expect!["t.1.2.2.3.13.1.1"],
    );
    check(
        &run_formatter!(
            expr(),
            "t
         .x .1.2. 
          w . 
           t. 3.4"
        ),
        expect_test::expect!["t.x.1.2.w.t.3.4"],
    );
    check(
        &run_formatter!(expr(), "foo()          .0.1"),
        expect_test::expect!["foo().0.1"],
    );
    check(
        &run_formatter!(expr(), "foo().a.   b.0.    1"),
        expect_test::expect!["foo().a.b.0.1"],
    );
    check(
        &run_formatter!(
            expr(),
            "{ {0, 
            0} }.
            0"
        ),
        expect_test::expect!["{ { 0, 0 }, }.0"],
    );
    check(
        &run_formatter!(
            expr(),
            "{ {0, 
            0} }.a"
        ),
        expect_test::expect!["{ { 0, 0 }, }.a"],
    );
    check(
        &run_formatter!(expr(), "if true { {0, 0} } else { {0, 0} }.0"),
        expect_test::expect![
            r#"
        if true {
            { 0, 0 }
        } else {
            { 0, 0 }
        }.0"#
        ],
    );
    check(
        &run_formatter!(
            expr(),
            "if true {       {0, 0} } else{{0,        0}
          }.x"
        ),
        expect_test::expect![
            r#"
        if true {
            { 0, 0 }
        } else {
            { 0, 0 }
        }.x"#
        ],
    );
    check(
        &run_formatter!(
            expr(),
            "1 
        + 
        2 
        .3"
        ),
        expect_test::expect!["1 + 2.3"],
    );
    check(
        &run_formatter!(
            expr(),
            "1 
        + 2                 .a"
        ),
        expect_test::expect!["1 + 2.a"],
=======
#[test]
fn cond_exprs() {
    check(
        &run_formatter!(cond_expr(expr()), "cond {   else => {  a }  }"),
        expect_test::expect![[r#"
        cond {
            else => {
                a
            },
        }"#]],
    );
    check(
        &run_formatter!(
            cond_expr(expr()),
            "cond 
            {  
    else => a
    , }"
        ),
        expect_test::expect![[r#"
        cond {
            else => a,
        }"#]],
    );
    check(
        &run_formatter!(
            cond_expr(expr()),
            "cond {
            
              a =>
               b,  
        else => c }"
        ),
        expect_test::expect![[r#"
        cond {
            a => b,
            else => c,
        }"#]],
    );
    check(
        &run_formatter!(
            cond_expr(expr()),
            "cond { 
                a           =>{ 
                    b  },else => c,  }"
        ),
        expect_test::expect![[r#"
        cond {
            a => {
                b
            },
            else => c,
        }"#]],
    );
    check(
        &run_formatter!(cond_expr(expr()), "cond {a => b,{true}=>d,else=>f,}"),
        expect_test::expect![[r#"
        cond {
            a => b,
            {
                true
            } => d,
            else => f,
        }"#]],
>>>>>>> bb6db490
    );
}<|MERGE_RESOLUTION|>--- conflicted
+++ resolved
@@ -924,7 +924,72 @@
         }"#]],
     );
 }
-<<<<<<< HEAD
+#[test]
+fn cond_exprs() {
+    check(
+        &run_formatter!(cond_expr(expr()), "cond {   else => {  a }  }"),
+        expect_test::expect![[r#"
+        cond {
+            else => {
+                a
+            },
+        }"#]],
+    );
+    check(
+        &run_formatter!(
+            cond_expr(expr()),
+            "cond 
+            {  
+    else => a
+    , }"
+        ),
+        expect_test::expect![[r#"
+        cond {
+            else => a,
+        }"#]],
+    );
+    check(
+        &run_formatter!(
+            cond_expr(expr()),
+            "cond {
+            
+              a =>
+               b,  
+        else => c }"
+        ),
+        expect_test::expect![[r#"
+        cond {
+            a => b,
+            else => c,
+        }"#]],
+    );
+    check(
+        &run_formatter!(
+            cond_expr(expr()),
+            "cond { 
+                a           =>{ 
+                    b  },else => c,  }"
+        ),
+        expect_test::expect![[r#"
+        cond {
+            a => {
+                b
+            },
+            else => c,
+        }"#]],
+    );
+    check(
+        &run_formatter!(cond_expr(expr()), "cond {a => b,{true}=>d,else=>f,}"),
+        expect_test::expect![[r#"
+        cond {
+            a => b,
+            {
+                true
+            } => d,
+            else => f,
+        }"#]],
+    );
+}
 
 #[test]
 fn tuple_expressions() {
@@ -980,7 +1045,7 @@
     check(
         &run_formatter!(
             expr(),
-            "{ { 42 },
+            "{ { 42, },
          if c { 2 }      else{3}, foo() }"
         ),
         expect_test::expect![
@@ -995,7 +1060,7 @@
     check(
         &run_formatter!(
             expr(),
-            "{ x: { 42 }, y: if c { 2 } 
+            "{ x: { 42, }, y: if c { 2 } 
             else { 3 }, z: foo() }"
         ),
         expect_test::expect![
@@ -1109,7 +1174,7 @@
         &run_formatter!(
             expr(),
             "{ {0, 
-            0} }.
+            0}, }.
             0"
         ),
         expect_test::expect!["{ { 0, 0 }, }.0"],
@@ -1118,7 +1183,7 @@
         &run_formatter!(
             expr(),
             "{ {0, 
-            0} }.a"
+            0}, }.a"
         ),
         expect_test::expect!["{ { 0, 0 }, }.a"],
     );
@@ -1165,71 +1230,5 @@
         + 2                 .a"
         ),
         expect_test::expect!["1 + 2.a"],
-=======
-#[test]
-fn cond_exprs() {
-    check(
-        &run_formatter!(cond_expr(expr()), "cond {   else => {  a }  }"),
-        expect_test::expect![[r#"
-        cond {
-            else => {
-                a
-            },
-        }"#]],
-    );
-    check(
-        &run_formatter!(
-            cond_expr(expr()),
-            "cond 
-            {  
-    else => a
-    , }"
-        ),
-        expect_test::expect![[r#"
-        cond {
-            else => a,
-        }"#]],
-    );
-    check(
-        &run_formatter!(
-            cond_expr(expr()),
-            "cond {
-            
-              a =>
-               b,  
-        else => c }"
-        ),
-        expect_test::expect![[r#"
-        cond {
-            a => b,
-            else => c,
-        }"#]],
-    );
-    check(
-        &run_formatter!(
-            cond_expr(expr()),
-            "cond { 
-                a           =>{ 
-                    b  },else => c,  }"
-        ),
-        expect_test::expect![[r#"
-        cond {
-            a => {
-                b
-            },
-            else => c,
-        }"#]],
-    );
-    check(
-        &run_formatter!(cond_expr(expr()), "cond {a => b,{true}=>d,else=>f,}"),
-        expect_test::expect![[r#"
-        cond {
-            a => b,
-            {
-                true
-            } => d,
-            else => f,
-        }"#]],
->>>>>>> bb6db490
     );
 }