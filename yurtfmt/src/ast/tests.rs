#[cfg(test)]
use crate::formatter::{Format, FormattedCode};

#[cfg(test)]
use crate::parser::*;

#[cfg(test)]
use chumsky::{prelude::*, Stream};

#[cfg(test)]
fn check(actual: &str, expect: expect_test::Expect) {
    expect.assert_eq(actual);
}

#[cfg(test)]
macro_rules! run_formatter {
    ($parser: expr, $source: expr) => {{
        let (toks, errs) = crate::lexer::lex($source);
        if !errs.is_empty() {
            format!(
                "{}",
                // Print each lexing error on one line
                errs.iter().fold(String::new(), |acc, error| {
                    format!("{}{}\n", acc, error)
                })
            )
        } else {
            let token_stream = Stream::from_iter($source.len()..$source.len(), toks.into_iter());
            match $parser.parse(token_stream) {
                Ok(ast) => {
                    let mut formatted_code = FormattedCode::new();
                    match ast.format(&mut formatted_code) {
                        Ok(_) => formatted_code.as_str().to_string(),
                        Err(error) => format!("{}", error),
                    }
                }
                Err(errors) => format!(
                    "{}",
                    // Print each parsing error on one line
                    errors.iter().fold(String::new(), |acc, error| {
                        format!("{}{}\n", acc, error)
                    })
                ),
            }
        }
    }};
}

#[test]
fn errors() {
    check(
        &run_formatter!(yurt_program(), r#"@@@"#),
        expect_test::expect![[r#"
            invalid token
            invalid token
            invalid token
        "#]],
    );

    check(
        &run_formatter!(yurt_program(), r#"let x = 5"#),
        expect_test::expect![[r#"
            Error formatting starting at location 9 and ending at location 9
        "#]],
    );
}

#[test]
fn let_decls() {
    check(
        &run_formatter!(
            yurt_program(),
            r#"
    let   x   = 5;

   let y     =     7.777;

    let   bool_var   = true;

  let       bool_var   =false;

    let  str_var =     "sample";

    let str1 = "abc \
        def";

    let str2 = "abc
        def";

 let  real_var  =    8.8888E+5;

     let hex_var =   0xFF;

let bin_var  =0b1010;

let         bigint_var=1234567890123456789012345678901234567890;

let x = y in        1..2;
"#
        ),
        expect_test::expect![[r#"
                let x = 5;
                let y = 7.777;
                let bool_var = true;
                let bool_var = false;
                let str_var = "sample";
                let str1 = "abc \
                        def";
                let str2 = "abc
                        def";
                let real_var = 8.8888E+5;
                let hex_var = 0xFF;
                let bin_var = 0b1010;
                let bigint_var = 1234567890123456789012345678901234567890;
                let x = y in 1..2;
            "#]],
    );

    check(
        &run_formatter!(
            yurt_program(),
            r#"
    let  x  :  int   =   5;

   let   y:  real  =  7.777;

    let   bool_var : bool    = true;

 let str_var  : string  =    "this sample has spaces";

     let real_var:   real = 8.8888E+5;

  let   hex_var:int =   0xFF;

let bin_var :  int=0b1010;

     let         bigint_var:        int=1234567890123456789012345678901234567890;

     let x      :int =          y in 1.. 2    ;
"#
        ),
        expect_test::expect![[r#"
                let x: int = 5;
                let y: real = 7.777;
                let bool_var: bool = true;
                let str_var: string = "this sample has spaces";
                let real_var: real = 8.8888E+5;
                let hex_var: int = 0xFF;
                let bin_var: int = 0b1010;
                let bigint_var: int = 1234567890123456789012345678901234567890;
                let x: int = y in 1..2;
            "#]],
    );

    check(
        &run_formatter!(
            yurt_program(),
            r#"
    let     x ;

    let  bool_var   ;
        "#
        ),
        expect_test::expect![[r#"
                let x;
                let bool_var;
            "#]],
    );

    check(
        &run_formatter!(
            yurt_program(),
            r#"
            let   t 
            : {  int , real
            , string };
            "#
        ),
        expect_test::expect![[r#"
            let t: { int, real, string };
        "#]],
    );
}

#[test]
fn solve_decls() {
    check(
        &run_formatter!(
            yurt_program(),
            r#"
                 solve    satisfy   ;

          solve    minimize   ;

solve  maximize ;

               solve minimize   foo;

   solve   maximize foo   ;

                    solve   minimize x    +y   ;

        solve   maximize y-    x   ;
  "#
        ),
        expect_test::expect![[r#"
                    solve satisfy;
                    solve minimize;
                    solve maximize;
                    solve minimize foo;
                    solve maximize foo;
                    solve minimize x + y;
                    solve maximize y - x;
                "#]],
    );
}

#[test]
fn constraint_decls() {
    check(
        &run_formatter!(
            yurt_program(),
            r#"
            constraint         blah;
    constraint a    + b    <=c      ;
            constraint
                !   foo;
constraint a::    b::d       ;
        "#
        ),
        expect_test::expect![[r#"
        constraint blah;
        constraint a + b <= c;
        constraint !foo;
        constraint a::b::d;
        "#]],
    );
}

#[test]
fn paths() {
    use crate::parser;
    check(
        &run_formatter!(parser::path(), r#"::     foo    ::   bar   "#),
        expect_test::expect![[r#"::foo::bar"#]],
    );
    check(
        &run_formatter!(path(), "foo    ::   \n   bar"),
        expect_test::expect![[r#"foo::bar"#]],
    );
    check(
        &run_formatter!(path(), "_foo_  \n :: \n  _bar"),
        expect_test::expect![[r#"_foo_::_bar"#]],
    );
    check(
        &run_formatter!(path(), "_  ::   _"),
        expect_test::expect![[r#"_::_"#]],
    );
    check(
        &run_formatter!(path(), "t2::   \n_3t::  t4_   :: t"),
        expect_test::expect![[r#"t2::_3t::t4_::t"#]],
    );
    check(
        &run_formatter!(path(), ":: foo   ::bar "),
        expect_test::expect![[r#"::foo::bar"#]],
    );
}

#[test]
fn use_statements() {
    check(
        &run_formatter!(
            use_statement(),
            "

        use  x ;  "
        ),
        expect_test::expect!["use x;"],
    );
    check(
        &run_formatter!(
            use_statement(),
            "
                use   a::b::c;"
        ),
        expect_test::expect![[r#"use a::b::c;"#]],
    );
    check(
        &run_formatter!(
            use_statement(),
            "   use {  c, d,e,
    g};  "
        ),
        expect_test::expect!["use {c, d, e, g};"],
    );
    check(
        &run_formatter!(
            use_statement(),
            "
                use   q::r   as  x ;
                "
        ),
        expect_test::expect!["use q::r as x;"],
    );
    check(
        &run_formatter!(use_statement(), "  use   q::r as x   ;  "),
        expect_test::expect!["use q::r as x;"],
    );
    check(
        &run_formatter!(
            use_statement(),
            "   use a::b::{
            self,
            c,
            d::e
            };  "
        ),
        expect_test::expect!["use a::b::{self, c, d::e};"],
    );
    check(
        &run_formatter!(
            use_statement(),
            " use a::b::{
            self   as ab , c,
            d::{
            e, f::g} 
            };"
        ),
        expect_test::expect!["use a::b::{self as ab, c, d::{e, f::g}};"],
    );
}

#[test]
fn unary_op_exprs() {
    check(
        &run_formatter!(expr(), "   !a   "),
        expect_test::expect![[r#"!a"#]],
    );
    check(
        &run_formatter!(expr(), "   +a   "),
        expect_test::expect![[r#"+a"#]],
    );
    check(
        &run_formatter!(expr(), " -   a"),
        expect_test::expect![[r#"-a"#]],
    );
    check(
        &run_formatter!(expr(), "+7"),
        expect_test::expect![[r#"+7"#]],
    );
    check(
        &run_formatter!(expr(), "+    3.4"),
        expect_test::expect![[r#"+3.4"#]],
    );
    check(
        &run_formatter!(expr(), "-  1.0"),
        expect_test::expect![[r#"-1.0"#]],
    );
    check(
        &run_formatter!(expr(), "! - - !  -+  -1"),
        expect_test::expect![[r#"!--!-+-1"#]],
    );
    check(
        &run_formatter!(expr(), "!- -! - +  -1 "),
        expect_test::expect![[r#"!--!-+-1"#]],
    );
}

#[test]
fn binary_op_exprs() {
    check(
        &run_formatter!(expr(), "   a   *    2.0   "),
        expect_test::expect![[r#"a * 2.0"#]],
    );
    check(
        &run_formatter!(expr(), " a /     2.0 "),
        expect_test::expect![[r#"a / 2.0"#]],
    );
    check(
        &run_formatter!(expr(), "a   %   2.0"),
        expect_test::expect![[r#"a % 2.0"#]],
    );
    check(
        &run_formatter!(expr(), "  a   +  2.0 "),
        expect_test::expect![[r#"a + 2.0"#]],
    );
    check(
        &run_formatter!(expr(), " a   - 2.0   "),
        expect_test::expect![[r#"a - 2.0"#]],
    );
    check(
        &run_formatter!(expr(), "a+   2.0"),
        expect_test::expect![[r#"a + 2.0"#]],
    );
    check(
        &run_formatter!(expr(), " a- 2.0   "),
        expect_test::expect![[r#"a - 2.0"#]],
    );
    check(
        &run_formatter!(expr(), "   a <  2.0   "),
        expect_test::expect![[r#"a < 2.0"#]],
    );
    check(
        &run_formatter!(expr(), " a   >    2.0 "),
        expect_test::expect![[r#"a > 2.0"#]],
    );
    check(
        &run_formatter!(expr(), "a   <= 2.0   "),
        expect_test::expect![[r#"a <= 2.0"#]],
    );
    check(
        &run_formatter!(expr(), "   a  >=  2.0  "),
        expect_test::expect![[r#"a >= 2.0"#]],
    );
    check(
        &run_formatter!(expr(), "  a   ==  2.0   "),
        expect_test::expect![[r#"a == 2.0"#]],
    );
    check(
        &run_formatter!(expr(), " a  != 2.0 "),
        expect_test::expect![[r#"a != 2.0"#]],
    );
    check(
        &run_formatter!(expr(), "a  &&  b  "),
        expect_test::expect![[r#"a && b"#]],
    );
    check(
        &run_formatter!(expr(), "   a ||  b  "),
        expect_test::expect![[r#"a || b"#]],
    );
    check(
        &run_formatter!(expr(), "   a     ||  b &&     c  ||      d      &&     ! e"),
        expect_test::expect![[r#"a || b && c || d && !e"#]],
    );
}

#[test]
fn custom_types() {
    check(
        &run_formatter!(
            yurt_program(),
            r#"
                type MyTuple =  { 
                    x:  int , y:    real, z: 
                string };
            "#
        ),
        expect_test::expect![[r#"
            type MyTuple = { x: int, y: real, z: string };
        "#]],
    );
    check(
        &run_formatter!(
            yurt_program(),
            r#"
                type   MyTuple 
            = { real, 
                bool, z
            :   string };
            "#
        ),
        expect_test::expect![[r#"
            type MyTuple = { real, bool, z: string };
        "#]],
    );
}

#[test]
fn func_decl() {
    check(
        &run_formatter!(
            yurt_program(),
            r#"
            fn foo(
                        x: real,
        y: real
            )   ->       real {
                let x: int = 2;
    y + 1
            }
            "#
        ),
        expect_test::expect![[r#"
            fn foo(x: real, y: real) -> real {
                let x: int = 2;
                y + 1
            }"#]],
    );
}

#[test]
fn interface_test() {
    check(
        &run_formatter!(
            yurt_program(),
            "interface   IERC20     {fn totalSupply()  -> int; 
            fn     balanceOf(account:    int)   -> int;
                fn allowance(owner:  int, spender:   int) -> int;
        }   "
        ),
        expect_test::expect![[r#"
            interface IERC20 {
                fn totalSupply() -> int;
                fn balanceOf(account: int) -> int;
                fn allowance(owner: int, spender: int) -> int;
            }
        "#]],
    );
    check(
        &run_formatter!(yurt_program(), "interface IERC20  {}  "),
        expect_test::expect![[r#"
            interface IERC20 {}
        "#]],
    );
}

#[test]
fn contract_decl() {
    check(
        &run_formatter!(
            yurt_program(),
            "contract   MyToken(0xA0b86991c6218b36c1d19D4a2e9Eb0cE3606eB48)  
            implements    IERC20, 
            Ownable  {
                  fn foo()  -> 
            int; 
                fn 
            bar()  ->    
        int;
    } "
        ),
        expect_test::expect![[r#"
            contract MyToken(0xA0b86991c6218b36c1d19D4a2e9Eb0cE3606eB48) implements IERC20, Ownable {
                fn foo() -> int;
                fn bar() -> int;
            }
        "#]],
    );
    check(
        &run_formatter!(
            yurt_program(),
            "   contract    
        MyToken(foo)  
            implements IERC20, Ownable
             {}  "
        ),
        expect_test::expect![[r#"
            contract MyToken(foo) implements IERC20, Ownable {}
        "#]],
    );
    check(
        &run_formatter!(
            yurt_program(),
            " contract    MyToken(foo)  
        {
            
        } "
        ),
        expect_test::expect![[r#"
            contract MyToken(foo) {}
        "#]],
    );
}

#[test]
fn state_decl() {
    check(
        &run_formatter!(
            yurt_program(),
            "  state x:   int   = 
            MyContract::getBalance;
            
                state y=  CryptoExchange::convertToEth;
       state z :  int  
       =   totalSupply + mintedTokens;
            state  w =   
            -  5.5  ;
            
            state v   :  bool = !isWhitelisted;

            state u
            = Token::Metadata::uri;      
            
    state tx: int = CryptoUtils::hashTransaction;
            "
        ),
        expect_test::expect![[r#"
            state x: int = MyContract::getBalance;
            state y = CryptoExchange::convertToEth;
            state z: int = totalSupply + mintedTokens;
            state w = -5.5;
            state v: bool = !isWhitelisted;
            state u = Token::Metadata::uri;
            state tx: int = CryptoUtils::hashTransaction;
          "#]],
    );
}

#[test]
fn extern_decl() {
    check(
        &run_formatter!(
            yurt_program(),
            "extern    {
                  fn  eth_getBalance(address:   string) 
        ->   
string;
                
             
                
                 fn eth_gasPrice()   
-> string;
        }   "
        ),
        expect_test::expect![[r#"
            extern {
                fn eth_getBalance(address: string) -> string;
                fn eth_gasPrice() -> string;
            }
        "#]],
    );
    check(
        &run_formatter!(
            yurt_program(),
            "  extern    
            {}  
  "
        ),
        expect_test::expect![[r#"
            extern {}
        "#]],
    );
    check(
        &run_formatter!(
            yurt_program(),
            "  extern
            {
             fn 
             eth_blockNumber() ->    
             
             string;
            } "
        ),
        expect_test::expect![[r#"
            extern {
                fn eth_blockNumber() -> string;
            }
        "#]],
    );
    check(
        &run_formatter!(
            yurt_program(),
            "extern{
                fn    eth_getCode( address 
                :
                string 
                , blockTag  
                :  string) -> string;
            }"
        ),
        expect_test::expect![[r#"
            extern {
                fn eth_getCode(address: string, blockTag: string) -> string;
            }
        "#]],
    );
    check(
        &run_formatter!(
            yurt_program(),
            "extern {
                
            fn eth_call(   transaction  
            
            :string,    
            
            blockTag: string  ) ->  
            
            string;
            } "
        ),
        expect_test::expect![[r#"
            extern {
                fn eth_call(transaction: string, blockTag: string) -> string;
            }
        "#]],
    );
}

#[test]
fn enum_decl() {
    check(
        &run_formatter!(yurt_program(), "   enum   Colour=Red|Green|Blue  ;  "),
        expect_test::expect![[r#"enum Colour = Red | Green | Blue;"#]],
    );
    check(
        &run_formatter!(
            yurt_program(),
            "enum       MyEnum =Variant1
        ;"
        ),
        expect_test::expect![[r#"enum MyEnum = Variant1;"#]],
    );
    check(
        &run_formatter!(
            yurt_program(),
            "enum
         Weather
             =Sunny
    |
     Rainy;"
        ),
        expect_test::expect![[r#"enum Weather = Sunny | Rainy;"#]],
    );
}

#[test]
fn array_types() {
    check(
        &run_formatter!(type_(expr()), "int[   10   ]"),
        expect_test::expect![[r#"int[10]"#]],
    );
    check(
        &run_formatter!(
            type_(expr()),
            "string[
Day
]"
        ),
        expect_test::expect![[r#"string[Day]"#]],
    );
    check(
        &run_formatter!(
            type_(expr()),
            "bool [  10  ] [ 
Colour
]"
        ),
        expect_test::expect![[r#"bool[10][Colour]"#]],
    );
    check(
        &run_formatter!(type_(expr()), "real [3] [ 4 ][  5]"),
        expect_test::expect![[r#"real[3][4][5]"#]],
    );
    check(
        &run_formatter!(
            type_(expr()),
            "

real [   0   ] [ 2 ]"
        ),
        expect_test::expect![[r#"real[0][2]"#]],
    );
    check(
        &run_formatter!(
            type_(expr()),
            "string[
N
][
Colour
]"
        ),
        expect_test::expect![[r#"string[N][Colour]"#]],
    );
    check(
        &run_formatter!(type_(expr()), "string[  N   ][Colour  ]"),
        expect_test::expect![[r#"string[N][Colour]"#]],
    );
    check(
        &run_formatter!(type_(expr()), "bool[N][Colour]    "),
        expect_test::expect![[r#"bool[N][Colour]"#]],
    );
}

#[test]
fn call_expressions() {
    check(
        &run_formatter!(expr(), "foo        ()"),
        expect_test::expect![[r#"foo()"#]],
    );
    check(
        &run_formatter!(
            expr(),
            "foo( 5, 
            2 )"
        ),
        expect_test::expect![[r#"foo(5, 2)"#]],
    );
    check(
        &run_formatter!(expr(), "foo(    5  ,  10    ,20)"),
        expect_test::expect![[r#"foo(5, 10, 20)"#]],
    );
    check(
        &run_formatter!(
            expr(),
            "foo(
5,
    10,
            20
)"
        ),
        expect_test::expect![[r#"foo(5, 10, 20)"#]],
    );
    check(
        &run_formatter!(
            expr(),
            "foo(   5 , 
    10  ,
     20   )"
        ),
        expect_test::expect![[r#"foo(5, 10, 20)"#]],
    );
    check(
        &run_formatter!(expr(), "foo(bar(5,6), 2)"),
        expect_test::expect![[r#"foo(bar(5, 6), 2)"#]],
    );
    check(
        &run_formatter!(
            expr(),
            "
        
foo  (  5,2  )"
        ),
        expect_test::expect![[r#"foo(5, 2)"#]],
    );
    check(
        &run_formatter!(expr(), "foo(5, 2,)"),
        expect_test::expect![[r#"foo(5, 2)"#]],
    );
    check(
        &run_formatter!(expr(), "           foo    (5, 2)"),
        expect_test::expect![[r#"foo(5, 2)"#]],
    );
}

#[test]
fn in_expressions() {
    check(
        &run_formatter!(expr(), "42    in y"),
        expect_test::expect![[r#"42 in y"#]],
    );
    check(
        &run_formatter!(
            expr(),
            "
!x in y"
        ),
        expect_test::expect![[r#"!x in y"#]],
    );
    check(
        &run_formatter!(
            expr(),
            "x in   y 
&&    z in w"
        ),
        expect_test::expect![[r#"x in y && z in w"#]],
    );
    check(
        &run_formatter!(
            expr(),
            "!x   in
y ||    42 in   z"
        ),
        expect_test::expect![[r#"!x in y || 42 in z"#]],
    );
}

#[test]
fn range_expressions() {
    check(
        &run_formatter!(range(expr()), "1..2"),
        expect_test::expect![[r#"1..2"#]],
    );
    check(
        &run_formatter!(range(expr()), "1+2..3+4"),
        expect_test::expect!["1 + 2..3 + 4"],
    );
    check(
        &run_formatter!(range(expr()), "1.1..2.2e3"),
        expect_test::expect!["1.1..2.2e3"],
    );
}

#[test]
<<<<<<< HEAD
fn if_statements() {
    check(
        &run_formatter!(
            if_expr(expr()),
            "if 
        1 == 
        2 {         3 } 
        else {  
            4 }"
        ),
        expect_test::expect![[r#"
        if 1 == 2 {
            3
        } else {
            4
        }"#]],
    );
=======
fn casting() {
    check(
        &run_formatter!(expr(), "5 as      int"),
        expect_test::expect![[r#"5 as int"#]],
    );
    check(
        &run_formatter!(expr(), "5    as int     as real as    int"),
        expect_test::expect![[r#"5 as int as real as int"#]],
    );
    check(
        &run_formatter!(
            expr(),
            "5 as { x: int, 
            y: real,    z: string }"
        ),
        expect_test::expect![[r#"5 as { x: int, y: real, z: string }"#]],
    );
    // TODO: enable when array exprs are supported
    // check(
    //     &run_formatter!(expr(), "a[5][3]   as real"),
    //     expect_test::expect![[r#"a[5][3] as real"#]],
    // );
>>>>>>> 0d9a0070
}<|MERGE_RESOLUTION|>--- conflicted
+++ resolved
@@ -881,7 +881,31 @@
 }
 
 #[test]
-<<<<<<< HEAD
+fn casting() {
+    check(
+        &run_formatter!(expr(), "5 as      int"),
+        expect_test::expect![[r#"5 as int"#]],
+    );
+    check(
+        &run_formatter!(expr(), "5    as int     as real as    int"),
+        expect_test::expect![[r#"5 as int as real as int"#]],
+    );
+    check(
+        &run_formatter!(
+            expr(),
+            "5 as { x: int, 
+            y: real,    z: string }"
+        ),
+        expect_test::expect![[r#"5 as { x: int, y: real, z: string }"#]],
+    );
+    // TODO: enable when array exprs are supported
+    // check(
+    //     &run_formatter!(expr(), "a[5][3]   as real"),
+    //     expect_test::expect![[r#"a[5][3] as real"#]],
+    // );
+}
+
+#[test]
 fn if_statements() {
     check(
         &run_formatter!(
@@ -899,28 +923,4 @@
             4
         }"#]],
     );
-=======
-fn casting() {
-    check(
-        &run_formatter!(expr(), "5 as      int"),
-        expect_test::expect![[r#"5 as int"#]],
-    );
-    check(
-        &run_formatter!(expr(), "5    as int     as real as    int"),
-        expect_test::expect![[r#"5 as int as real as int"#]],
-    );
-    check(
-        &run_formatter!(
-            expr(),
-            "5 as { x: int, 
-            y: real,    z: string }"
-        ),
-        expect_test::expect![[r#"5 as { x: int, y: real, z: string }"#]],
-    );
-    // TODO: enable when array exprs are supported
-    // check(
-    //     &run_formatter!(expr(), "a[5][3]   as real"),
-    //     expect_test::expect![[r#"a[5][3] as real"#]],
-    // );
->>>>>>> 0d9a0070
 }