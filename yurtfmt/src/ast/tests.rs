#[cfg(test)]
use crate::formatter::{Format, FormattedCode};

#[cfg(test)]
use crate::parser::*;

#[cfg(test)]
use chumsky::{prelude::*, Stream};

#[cfg(test)]
fn check(actual: &str, expect: expect_test::Expect) {
    expect.assert_eq(actual);
}

#[cfg(test)]
macro_rules! run_formatter {
    ($parser: expr, $source: expr) => {{
        let (toks, errs) = crate::lexer::lex($source);
        if !errs.is_empty() {
            format!(
                "{}",
                // Print each lexing error on one line
                errs.iter().fold(String::new(), |acc, error| {
                    format!("{}{}\n", acc, error)
                })
            )
        } else {
            let token_stream = Stream::from_iter($source.len()..$source.len(), toks.into_iter());
            match $parser.parse(token_stream) {
                Ok(ast) => {
                    let mut formatted_code = FormattedCode::new();
                    match ast.format(&mut formatted_code) {
                        Ok(_) => formatted_code.as_str().to_string(),
                        Err(error) => format!("{}", error),
                    }
                }
                Err(errors) => format!(
                    "{}",
                    // Print each parsing error on one line
                    errors.iter().fold(String::new(), |acc, error| {
                        format!("{}{}\n", acc, error)
                    })
                ),
            }
        }
    }};
}

#[test]
fn errors() {
    check(
        &run_formatter!(yurt_program(), r#"@@@"#),
        expect_test::expect![[r#"
            invalid token
            invalid token
            invalid token
        "#]],
    );

    check(
        &run_formatter!(yurt_program(), r#"let x = 5"#),
        expect_test::expect![[r#"
            Error formatting starting at location 9 and ending at location 9
        "#]],
    );
}

#[test]
fn let_decls() {
    check(
        &run_formatter!(
            yurt_program(),
            r#"
    let   x   = 5;

   let y     =     7.777;

    let   bool_var   = true;

  let       bool_var   =false;

    let  str_var =     "sample";

    let str1 = "abc \
        def";

    let str2 = "abc
        def";

 let  real_var  =    8.8888E+5;

     let hex_var =   0xFF;

let bin_var  =0b1010;

let         bigint_var=1234567890123456789012345678901234567890;
"#
        ),
        expect_test::expect![[r#"
                let x = 5;
                let y = 7.777;
                let bool_var = true;
                let bool_var = false;
                let str_var = "sample";
                let str1 = "abc \
                        def";
                let str2 = "abc
                        def";
                let real_var = 8.8888E+5;
                let hex_var = 0xFF;
                let bin_var = 0b1010;
                let bigint_var = 1234567890123456789012345678901234567890;
            "#]],
    );

    check(
        &run_formatter!(
            yurt_program(),
            r#"
    let  x  :  int   =   5;

   let   y:  real  =  7.777;

    let   bool_var : bool    = true;

 let str_var  : string  =    "this sample has spaces";

     let real_var:   real = 8.8888E+5;

  let   hex_var:int =   0xFF;

let bin_var :  int=0b1010;

     let         bigint_var:        int=1234567890123456789012345678901234567890;
"#
        ),
        expect_test::expect![[r#"
                let x: int = 5;
                let y: real = 7.777;
                let bool_var: bool = true;
                let str_var: string = "this sample has spaces";
                let real_var: real = 8.8888E+5;
                let hex_var: int = 0xFF;
                let bin_var: int = 0b1010;
                let bigint_var: int = 1234567890123456789012345678901234567890;
            "#]],
    );

    check(
        &run_formatter!(
            yurt_program(),
            r#"
    let     x ;

    let  bool_var   ;
        "#
        ),
        expect_test::expect![[r#"
                let x;
                let bool_var;
            "#]],
    );

    check(
        &run_formatter!(
            yurt_program(),
            r#"
            let   t 
            : {  int , real
            , string };
            "#
        ),
        expect_test::expect![[r#"
            let t: { int, real, string };
        "#]],
    );
}

#[test]
fn solve_decls() {
    check(
        &run_formatter!(
            yurt_program(),
            r#"
                 solve    satisfy   ;

          solve    minimize   ;

solve  maximize ;

               solve minimize   foo;

   solve   maximize foo   ;

                    solve   minimize x    +y   ;

        solve   maximize y-    x   ;
  "#
        ),
        expect_test::expect![[r#"
                    solve satisfy;
                    solve minimize;
                    solve maximize;
                    solve minimize foo;
                    solve maximize foo;
                    solve minimize x + y;
                    solve maximize y - x;
                "#]],
    );
}

#[test]
fn constraint_decls() {
    check(
        &run_formatter!(
            yurt_program(),
            r#"
            constraint         blah;
    constraint a    + b    <=c      ;
            constraint
                !   foo;
constraint a::    b::d       ;
        "#
        ),
        expect_test::expect![[r#"
        constraint blah;
        constraint a + b <= c;
        constraint !foo;
        constraint a::b::d;
        "#]],
    );
}

#[test]
fn paths() {
    use crate::parser;
    check(
        &run_formatter!(parser::path(), r#"::     foo    ::   bar   "#),
        expect_test::expect![[r#"::foo::bar"#]],
    );
    check(
        &run_formatter!(path(), "foo    ::   \n   bar"),
        expect_test::expect![[r#"foo::bar"#]],
    );
    check(
        &run_formatter!(path(), "_foo_  \n :: \n  _bar"),
        expect_test::expect![[r#"_foo_::_bar"#]],
    );
    check(
        &run_formatter!(path(), "_  ::   _"),
        expect_test::expect![[r#"_::_"#]],
    );
    check(
        &run_formatter!(path(), "t2::   \n_3t::  t4_   :: t"),
        expect_test::expect![[r#"t2::_3t::t4_::t"#]],
    );
    check(
        &run_formatter!(path(), ":: foo   ::bar "),
        expect_test::expect![[r#"::foo::bar"#]],
    );
}

#[test]
fn use_statements() {
    check(
        &run_formatter!(
            use_statement(),
            "

        use  x ;  "
        ),
        expect_test::expect!["use x;"],
    );
    check(
        &run_formatter!(
            use_statement(),
            "
                use   a::b::c;"
        ),
        expect_test::expect![[r#"use a::b::c;"#]],
    );
    check(
        &run_formatter!(
            use_statement(),
            "   use {  c, d,e,
    g};  "
        ),
        expect_test::expect!["use {c, d, e, g};"],
    );
    check(
        &run_formatter!(
            use_statement(),
            "
                use   q::r   as  x ;
                "
        ),
        expect_test::expect!["use q::r as x;"],
    );
    check(
        &run_formatter!(use_statement(), "  use   q::r as x   ;  "),
        expect_test::expect!["use q::r as x;"],
    );
    check(
        &run_formatter!(
            use_statement(),
            "   use a::b::{
            self,
            c,
            d::e
            };  "
        ),
        expect_test::expect!["use a::b::{self, c, d::e};"],
    );
    check(
        &run_formatter!(
            use_statement(),
            " use a::b::{
            self   as ab , c,
            d::{
            e, f::g} 
            };"
        ),
        expect_test::expect!["use a::b::{self as ab, c, d::{e, f::g}};"],
    );
}

#[test]
fn unary_op_exprs() {
    check(
        &run_formatter!(expr(), "   !a   "),
        expect_test::expect![[r#"!a"#]],
    );
    check(
        &run_formatter!(expr(), "   +a   "),
        expect_test::expect![[r#"+a"#]],
    );
    check(
        &run_formatter!(expr(), " -   a"),
        expect_test::expect![[r#"-a"#]],
    );
    check(
        &run_formatter!(expr(), "+7"),
        expect_test::expect![[r#"+7"#]],
    );
    check(
        &run_formatter!(expr(), "+    3.4"),
        expect_test::expect![[r#"+3.4"#]],
    );
    check(
        &run_formatter!(expr(), "-  1.0"),
        expect_test::expect![[r#"-1.0"#]],
    );
    check(
        &run_formatter!(expr(), "! - - !  -+  -1"),
        expect_test::expect![[r#"!--!-+-1"#]],
    );
    check(
        &run_formatter!(expr(), "!- -! - +  -1 "),
        expect_test::expect![[r#"!--!-+-1"#]],
    );
}

#[test]
fn binary_op_exprs() {
    check(
        &run_formatter!(expr(), "   a   *    2.0   "),
        expect_test::expect![[r#"a * 2.0"#]],
    );
    check(
        &run_formatter!(expr(), " a /     2.0 "),
        expect_test::expect![[r#"a / 2.0"#]],
    );
    check(
        &run_formatter!(expr(), "a   %   2.0"),
        expect_test::expect![[r#"a % 2.0"#]],
    );
    check(
        &run_formatter!(expr(), "  a   +  2.0 "),
        expect_test::expect![[r#"a + 2.0"#]],
    );
    check(
        &run_formatter!(expr(), " a   - 2.0   "),
        expect_test::expect![[r#"a - 2.0"#]],
    );
    check(
        &run_formatter!(expr(), "a+   2.0"),
        expect_test::expect![[r#"a + 2.0"#]],
    );
    check(
        &run_formatter!(expr(), " a- 2.0   "),
        expect_test::expect![[r#"a - 2.0"#]],
    );
    check(
        &run_formatter!(expr(), "   a <  2.0   "),
        expect_test::expect![[r#"a < 2.0"#]],
    );
    check(
        &run_formatter!(expr(), " a   >    2.0 "),
        expect_test::expect![[r#"a > 2.0"#]],
    );
    check(
        &run_formatter!(expr(), "a   <= 2.0   "),
        expect_test::expect![[r#"a <= 2.0"#]],
    );
    check(
        &run_formatter!(expr(), "   a  >=  2.0  "),
        expect_test::expect![[r#"a >= 2.0"#]],
    );
    check(
        &run_formatter!(expr(), "  a   ==  2.0   "),
        expect_test::expect![[r#"a == 2.0"#]],
    );
    check(
        &run_formatter!(expr(), " a  != 2.0 "),
        expect_test::expect![[r#"a != 2.0"#]],
    );
    check(
        &run_formatter!(expr(), "a  &&  b  "),
        expect_test::expect![[r#"a && b"#]],
    );
    check(
        &run_formatter!(expr(), "   a ||  b  "),
        expect_test::expect![[r#"a || b"#]],
    );
    check(
        &run_formatter!(expr(), "   a     ||  b &&     c  ||      d      &&     ! e"),
        expect_test::expect![[r#"a || b && c || d && !e"#]],
    );
}

#[test]
fn custom_types() {
    check(
        &run_formatter!(
            yurt_program(),
            r#"
                type MyTuple =  { 
                    x:  int , y:    real, z: 
                string };
            "#
        ),
        expect_test::expect![[r#"
            type MyTuple = { x: int, y: real, z: string };
        "#]],
    );
    check(
        &run_formatter!(
            yurt_program(),
            r#"
                type   MyTuple 
            = { real, 
                bool, z
            :   string };
            "#
        ),
        expect_test::expect![[r#"
            type MyTuple = { real, bool, z: string };
        "#]],
    );
}

#[test]
fn func_decl() {
    check(
        &run_formatter!(
            yurt_program(),
            r#"
            fn foo(
                        x: real,
        y: real
            )   ->       real {
                let x: int = 2;
    y + 1
            }
            "#
        ),
        expect_test::expect![[r#"
            fn foo(x: real, y: real) -> real {
                let x: int = 2;
                y + 1
            }"#]],
    );
}

#[test]
fn interface_test() {
    check(
        &run_formatter!(
            yurt_program(),
            "interface   IERC20     {fn totalSupply()  -> int; 
            fn     balanceOf(account:    int)   -> int;
                fn allowance(owner:  int, spender:   int) -> int;
        }   "
        ),
        expect_test::expect![[r#"
            interface IERC20 {
                fn totalSupply() -> int;
                fn balanceOf(account: int) -> int;
                fn allowance(owner: int, spender: int) -> int;
            }
        "#]],
    );
    check(
        &run_formatter!(yurt_program(), "interface IERC20  {}  "),
        expect_test::expect![[r#"
            interface IERC20 {}
        "#]],
    );
}

#[test]
fn contract_decl() {
    check(
        &run_formatter!(
            yurt_program(),
            "contract   MyToken(0xA0b86991c6218b36c1d19D4a2e9Eb0cE3606eB48)  
            implements    IERC20, 
            Ownable  {
                  fn foo()  -> 
            int; 
                fn 
            bar()  ->    
        int;
    } "
        ),
        expect_test::expect![[r#"
            contract MyToken(0xA0b86991c6218b36c1d19D4a2e9Eb0cE3606eB48) implements IERC20, Ownable {
                fn foo() -> int;
                fn bar() -> int;
            }
        "#]],
    );
    check(
        &run_formatter!(
            yurt_program(),
            "   contract    
        MyToken(foo)  
            implements IERC20, Ownable
             {}  "
        ),
        expect_test::expect![[r#"
            contract MyToken(foo) implements IERC20, Ownable {}
        "#]],
    );
    check(
        &run_formatter!(
            yurt_program(),
            " contract    MyToken(foo)  
        {
            
        } "
        ),
        expect_test::expect![[r#"
            contract MyToken(foo) {}
        "#]],
    );
}

#[test]
<<<<<<< HEAD
fn state_decl() {
    check(
        &run_formatter!(
            yurt_program(),
            "  state x:   int   = 
            MyContract::getBalance;
            
                state y=  CryptoExchange::convertToEth;
       state z :  int  
       =   totalSupply + mintedTokens;
            state  w =   
            -  5.5  ;
            
            state v   :  bool = !isWhitelisted;

            state u
            = Token::Metadata::uri;      
            
    state tx: int = CryptoUtils::hashTransaction;
            "
        ),
        expect_test::expect![[r#"
            state x: int = MyContract::getBalance;
            state y = CryptoExchange::convertToEth;
            state z: int = totalSupply + mintedTokens;
            state w = -5.5;
            state v: bool = !isWhitelisted;
            state u = Token::Metadata::uri;
            state tx: int = CryptoUtils::hashTransaction;
=======
fn extern_decl() {
    check(
        &run_formatter!(
            yurt_program(),
            "extern    {
                  fn  eth_getBalance(address:   string) 
        ->   
string;
                
             
                
                 fn eth_gasPrice()   
-> string;
        }   "
        ),
        expect_test::expect![[r#"
            extern {
                fn eth_getBalance(address: string) -> string;
                fn eth_gasPrice() -> string;
            }
        "#]],
    );
    check(
        &run_formatter!(
            yurt_program(),
            "  extern    
            {}  
  "
        ),
        expect_test::expect![[r#"
            extern {}
        "#]],
    );
    check(
        &run_formatter!(
            yurt_program(),
            "  extern
            {
             fn 
             eth_blockNumber() ->    
             
             string;
            } "
        ),
        expect_test::expect![[r#"
            extern {
                fn eth_blockNumber() -> string;
            }
        "#]],
    );
    check(
        &run_formatter!(
            yurt_program(),
            "extern{
                fn    eth_getCode( address 
                :
                string 
                , blockTag  
                :  string) -> string;
            }"
        ),
        expect_test::expect![[r#"
            extern {
                fn eth_getCode(address: string, blockTag: string) -> string;
            }
        "#]],
    );
    check(
        &run_formatter!(
            yurt_program(),
            "extern {
                
            fn eth_call(   transaction  
            
            :string,    
            
            blockTag: string  ) ->  
            
            string;
            } "
        ),
        expect_test::expect![[r#"
            extern {
                fn eth_call(transaction: string, blockTag: string) -> string;
            }
>>>>>>> 1c1d639d
        "#]],
    );
}<|MERGE_RESOLUTION|>--- conflicted
+++ resolved
@@ -557,7 +557,6 @@
 }
 
 #[test]
-<<<<<<< HEAD
 fn state_decl() {
     check(
         &run_formatter!(
@@ -587,7 +586,10 @@
             state v: bool = !isWhitelisted;
             state u = Token::Metadata::uri;
             state tx: int = CryptoUtils::hashTransaction;
-=======
+          "#]],
+    );
+}
+          
 fn extern_decl() {
     check(
         &run_formatter!(
@@ -673,7 +675,6 @@
             extern {
                 fn eth_call(transaction: string, blockTag: string) -> string;
             }
->>>>>>> 1c1d639d
         "#]],
     );
 }