storage {
    s0: bool,
    s1: int,
    s2: b256,
    s3: { int, int },
    s4: { int, int, { int, int } },
    my_map0: (int => int),
    my_map1: (int => { int, { b256, int } }),
    my_nested_map0: (int => (int => int)),
    my_nested_map1: (int => (b256 => { int, { b256, int } })),
    my_array: int[5],
    my_tuple_map: { (int => int), int },
}

predicate Foo(
    v0: bool,
    v1: int,
    v2: b256,
    v3: { int, int },
    v4: { int, int, { int, int } },
    v5: { int, int[3], b256[2] },
) {
    // Here we write a bunch of arbitrary constraints to check encoding/decoding
    // of the different types etc.

    // Start with the decision variables.
    constraint v0;
    constraint v1 == 42;
    constraint v2 == 0x1111111100000000111111110000000011111111000000001111111100000000;
    constraint v3 == { 30, 31 };
    constraint v4 == { 40, 41, { 420, 421 } };
    constraint v5 == {
        69, 
        [70, 71, 72], 
        [
            0x3333333333333333333333333333333333333333333333333333333333333333,
            0x4444444444444444444444444444444444444444444444444444444444444444,
        ]
    };

<<<<<<< HEAD
    // Now check pub decision variables.
    constraint !t0;
    constraint t1 == 11;
    constraint t2 == 0x2222222222222222222222222222222222222222222222222222222222222222;
    constraint t3 == { 42, { 43, 0x2222222222222222222222222222222222222222222222222222222222222222 }};
    constraint t4 == {
        73, 
        [74, 75, 76], 
        [
            0x5555555555555555555555555555555555555555555555555555555555555555,
            0x6666666666666666666666666666666666666666666666666666666666666666,
        ]
    };

    // Read some state.
    state s0: bool = mut storage::s0;
    state s1: int = mut storage::s1;
    state s2: b256 = mut storage::s2;
    state s3: { int, int } = mut storage::s3;
    state s4: { int, int, { int, int } } = mut storage::s4;
    state my_map0_key42: int = mut storage::my_map0[42];
    state my_map1_key1: { int, { b256, int } } = mut storage::my_map1[1];
    state my_nested_map0_key1_2: int = mut storage::my_nested_map0[1][2];
    state my_nested_map1_key2_3: { int, { b256, int } } = mut storage::my_nested_map1[2][0x3333333333333333333333333333333333333333333333333333333333333333];
    state my_array: int[5] = mut storage::my_array;
    state my_tuple_map: int = mut storage::my_tuple_map.0[0];
=======
    // Declare some local variables.
    let s0: bool = mut storage::s0;
    let s1: int = mut storage::s1;
    let s2: b256 = mut storage::s2;
    let s3: { int, int } = mut storage::s3;
    let s4: { int, int, { int, int } } = mut storage::s4;
    let my_map0_key42: int = mut storage::my_map0[42];
    let my_map1_key1: { int, { b256, int } } = mut storage::my_map1[1];
    let my_nested_map0_key1_2: int = mut storage::my_nested_map0[1][2];
    let my_nested_map1_key2_3: { int, { b256, int } } = mut storage::my_nested_map1[2][0x3333333333333333333333333333333333333333333333333333333333333333];
    let my_array: int[5] = mut storage::my_array;
>>>>>>> c78a2bba

    // Check the let.
    constraint s0' == true;
    constraint s1' == 42;
    constraint s2' == 0x4242424242424242424242424242424242424242424242424242424242424242;
    constraint s3' == { 30, 31 };
    constraint s4' == { 40, 41, { 420, 421 } };
    constraint my_map0_key42' == 24;
    constraint my_map0_key42' != 25;
    constraint my_map1_key1' == { 1111, { 0x2222222222222222222222222222222222222222222222222222222222222222, 3333 } };
    constraint my_nested_map0_key1_2' == 1234;
    constraint my_nested_map1_key2_3' == { 69, { 0x1111111100000000111111110000000011111111000000001111111100000000, 96 } };
    constraint my_array' == [11, 12, 13, 14, 15];
<<<<<<< HEAD
    constraint my_tuple_map' == 1;
}

macro @bar() {
    pub var t3: int;
    constraint t3 == 45;
=======
>>>>>>> c78a2bba
}<|MERGE_RESOLUTION|>--- conflicted
+++ resolved
@@ -38,34 +38,6 @@
         ]
     };
 
-<<<<<<< HEAD
-    // Now check pub decision variables.
-    constraint !t0;
-    constraint t1 == 11;
-    constraint t2 == 0x2222222222222222222222222222222222222222222222222222222222222222;
-    constraint t3 == { 42, { 43, 0x2222222222222222222222222222222222222222222222222222222222222222 }};
-    constraint t4 == {
-        73, 
-        [74, 75, 76], 
-        [
-            0x5555555555555555555555555555555555555555555555555555555555555555,
-            0x6666666666666666666666666666666666666666666666666666666666666666,
-        ]
-    };
-
-    // Read some state.
-    state s0: bool = mut storage::s0;
-    state s1: int = mut storage::s1;
-    state s2: b256 = mut storage::s2;
-    state s3: { int, int } = mut storage::s3;
-    state s4: { int, int, { int, int } } = mut storage::s4;
-    state my_map0_key42: int = mut storage::my_map0[42];
-    state my_map1_key1: { int, { b256, int } } = mut storage::my_map1[1];
-    state my_nested_map0_key1_2: int = mut storage::my_nested_map0[1][2];
-    state my_nested_map1_key2_3: { int, { b256, int } } = mut storage::my_nested_map1[2][0x3333333333333333333333333333333333333333333333333333333333333333];
-    state my_array: int[5] = mut storage::my_array;
-    state my_tuple_map: int = mut storage::my_tuple_map.0[0];
-=======
     // Declare some local variables.
     let s0: bool = mut storage::s0;
     let s1: int = mut storage::s1;
@@ -77,7 +49,7 @@
     let my_nested_map0_key1_2: int = mut storage::my_nested_map0[1][2];
     let my_nested_map1_key2_3: { int, { b256, int } } = mut storage::my_nested_map1[2][0x3333333333333333333333333333333333333333333333333333333333333333];
     let my_array: int[5] = mut storage::my_array;
->>>>>>> c78a2bba
+    let my_tuple_map: int = mut storage::my_tuple_map.0[0];
 
     // Check the let.
     constraint s0' == true;
@@ -91,13 +63,4 @@
     constraint my_nested_map0_key1_2' == 1234;
     constraint my_nested_map1_key2_3' == { 69, { 0x1111111100000000111111110000000011111111000000001111111100000000, 96 } };
     constraint my_array' == [11, 12, 13, 14, 15];
-<<<<<<< HEAD
-    constraint my_tuple_map' == 1;
-}
-
-macro @bar() {
-    pub var t3: int;
-    constraint t3 == 45;
-=======
->>>>>>> c78a2bba
 }