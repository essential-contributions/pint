--- conflicted
+++ resolved
@@ -249,12 +249,7 @@
         .collect::<Vec<_>>()
         .iter()
         .try_for_each(|(key, array, index, span)| {
-<<<<<<< HEAD
-            scalarize_array_access(ii, *key, *array, *index, span, &array_sizes)?;
-            Ok(())
-=======
-            scalarize_array_access(ii, *key, *array, *index, span).map(|_| ())
->>>>>>> a254fea0
+            scalarize_array_access(ii, *key, *array, *index, span, &array_sizes).map(|_| ())
         })
 }
 
