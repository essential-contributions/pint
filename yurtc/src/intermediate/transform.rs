mod canonicalize_solve_directive;
mod lower;
mod sanity_check;
mod scalarize;
mod unroll;

use crate::error::{ErrorEmitted, Handler};
use canonicalize_solve_directive::canonicalize_solve_directive;
use lower::{lower_aliases, lower_bools, lower_casts, lower_enums, lower_imm_accesses};
use sanity_check::sanity_check;
use scalarize::scalarize;
use unroll::unroll_foralls;

impl super::Program {
    pub fn flatten(mut self, handler: &Handler) -> Result<Self, ErrorEmitted> {
        for ii in self.iis.values_mut() {
            // Unroll each forall into one large conjuction
            let _ = unroll_foralls(handler, ii);

            // Transform each enum variant into its integer discriminant
            let _ = lower_enums(handler, ii);

            // Scalarize after lowering enums so we only have to deal with integer indices and
            // then lower array and tuple accesses into immediates.  After here there will no
            // longer be aggregate types.
            let _ = scalarize(handler, ii);
            let _ = lower_imm_accesses(handler, ii);

            // Lower bools after scalarization since it creates new comparison expressions
            // which will return bools.
            let _ = lower_bools(ii);

            // This could be done straight after type checking but any error which prints the
            // type until now will have the more informative aliased description.  e.g.,
            // `Height (int)` rather than just `int`.
            let _ = lower_aliases(ii);

            // Lower casts after aliases since we're leaving `int -> real` behind, but it's
            // much easier if the `real` isn't still an alias.
            let _ = lower_casts(handler, ii);
        }

        // Transform the objective function, if present, into a path to a new variable that is
        // equal to the objective function expression.
        let _ = canonicalize_solve_directive(handler, &mut self);

        if handler.has_errors() {
            return Err(handler.cancel());
        }

<<<<<<< HEAD
        // Ensure that the final intermediate intents is indeed final
        if let Err(e) = sanity_check(&mut self) {
            for error in e {
                errors.push(Error::Compile { error })
            }
        }

        errors
            .is_empty()
            .then(|| Ok(self))
            .unwrap_or_else(|| Err(Errors(errors)))
=======
        Ok(self)
>>>>>>> c9c6b94d
    }
}<|MERGE_RESOLUTION|>--- conflicted
+++ resolved
@@ -44,24 +44,18 @@
         // equal to the objective function expression.
         let _ = canonicalize_solve_directive(handler, &mut self);
 
+        // Ensure that the final intermediate intents is indeed final
+        let _ = sanity_check(handler, &mut self);
+        // if let Err(e) = sanity_check(&mut self) {
+        //     for error in e {
+        //         errors.push(Error::Compile { error })
+        //     }
+        // }
+
         if handler.has_errors() {
             return Err(handler.cancel());
         }
 
-<<<<<<< HEAD
-        // Ensure that the final intermediate intents is indeed final
-        if let Err(e) = sanity_check(&mut self) {
-            for error in e {
-                errors.push(Error::Compile { error })
-            }
-        }
-
-        errors
-            .is_empty()
-            .then(|| Ok(self))
-            .unwrap_or_else(|| Err(Errors(errors)))
-=======
         Ok(self)
->>>>>>> c9c6b94d
     }
 }