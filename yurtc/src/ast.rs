use itertools::Either;

#[derive(Clone, Debug, PartialEq)]
pub(super) enum UseTree {
    Glob,
    Name {
        name: String,
    },
    Path {
        prefix: String,
        suffix: Box<UseTree>,
    },
    Group {
        imports: Vec<UseTree>,
    },
    Alias {
        name: String,
        alias: String,
    },
}

#[derive(Clone, Debug, PartialEq)]
pub(super) struct LetDecl {
    pub(super) name: String,
    pub(super) ty: Option<Type>,
    pub(super) init: Option<Expr>,
}

#[derive(Clone, Debug, PartialEq)]
pub(super) struct EnumDecl {
    pub(super) name: String,
    pub(super) variants: Vec<String>,
}

#[derive(Clone, Debug, PartialEq)]
pub(super) struct Block {
    pub(super) statements: Vec<Decl>,
    pub(super) final_expr: Box<Expr>,
}

#[derive(Clone, Debug, PartialEq)]
pub(super) enum Decl {
    Use {
        is_absolute: bool,
        use_tree: UseTree,
    },
    Let(LetDecl),
    Constraint(Expr),
    Fn {
        fn_sig: FnSig,
        body: Block,
    },
    Solve(SolveFunc),
<<<<<<< HEAD
    Enum(EnumDecl),
=======
    Interface {
        name: String,
        functions: Vec<FnSig>,
    },
    Contract {
        name: String,
        id: Expr,
        interfaces: Vec<Ident>,
        functions: Vec<FnSig>,
    },
}

#[derive(Clone, Debug, PartialEq)]
pub(super) struct FnSig {
    pub(super) name: String,
    pub(super) params: Vec<(String, Type)>,
    pub(super) return_type: Type,
>>>>>>> 754e2b87
}

#[derive(Clone, Debug, PartialEq)]
pub(super) struct Ident {
    pub(super) path: Vec<String>,
    pub(super) is_absolute: bool,
}

#[derive(Clone, Debug, PartialEq)]
pub(super) enum Type {
    Real,
    Int,
    Bool,
    String,
    Array { ty: Box<Type>, range: Expr },
    Tuple(Vec<(Option<String>, Type)>),
    CustomType(String),
}

#[derive(Clone, Debug, PartialEq)]
pub(super) enum Expr {
    Immediate(Immediate),
    Ident(Ident),
    UnaryOp {
        op: UnaryOp,
        expr: Box<Expr>,
    },
    BinaryOp {
        op: BinaryOp,
        lhs: Box<Expr>,
        rhs: Box<Expr>,
    },
    Call {
        name: Ident,
        args: Vec<Expr>,
    },
    Block(Block),
    If(IfExpr),
    Cond(CondExpr),
    Array(Vec<Expr>),
    ArrayElementAccess {
        array: Box<Expr>,
        index: Box<Expr>,
    },
    Tuple(Vec<(Option<String>, Expr)>),
    TupleFieldAccess {
        tuple: Box<Expr>,
        field: Either<usize, String>,
    },
}

#[derive(Clone, Debug, PartialEq)]
pub(super) enum UnaryOp {
    Pos,
    Neg,
    Not,
}

#[derive(Clone, Debug, PartialEq)]
pub(super) enum BinaryOp {
    Mul,
    Div,
    Add,
    Sub,
    Mod,
    LessThan,
    LessThanOrEqual,
    GreaterThan,
    GreaterThanOrEqual,
    Equal,
    NotEqual,
    LogicalAnd,
    LogicalOr,
}

#[derive(Clone, Debug, PartialEq)]
pub(super) enum Immediate {
    Real(f64),
    Int(i64),
    BigInt(num_bigint::BigInt),
    Bool(bool),
    String(String),
}

#[derive(Clone, Debug, PartialEq)]
pub(super) enum SolveFunc {
    Satisfy,
    Minimize(Ident),
    Maximize(Ident),
}

#[derive(Clone, Debug, PartialEq)]
pub(super) struct IfExpr {
    pub(super) condition: Box<Expr>,
    pub(super) then_block: Block,
    pub(super) else_block: Block,
}

#[derive(Clone, Debug, PartialEq)]
pub(super) struct CondBranch {
    pub(super) condition: Box<Expr>,
    pub(super) result: Box<Expr>,
}

#[derive(Clone, Debug, PartialEq)]
pub(super) struct CondExpr {
    pub(super) branches: Vec<CondBranch>,
    pub(super) else_result: Box<Expr>,
}<|MERGE_RESOLUTION|>--- conflicted
+++ resolved
@@ -51,9 +51,7 @@
         body: Block,
     },
     Solve(SolveFunc),
-<<<<<<< HEAD
     Enum(EnumDecl),
-=======
     Interface {
         name: String,
         functions: Vec<FnSig>,
@@ -71,7 +69,6 @@
     pub(super) name: String,
     pub(super) params: Vec<(String, Type)>,
     pub(super) return_type: Type,
->>>>>>> 754e2b87
 }
 
 #[derive(Clone, Debug, PartialEq)]
