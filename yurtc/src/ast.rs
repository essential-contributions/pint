--- conflicted
+++ resolved
@@ -25,6 +25,11 @@
     Solve {
         directive: SolveFunc,
         span: Span,
+    },
+    Enum {
+        name: String,
+        variants: Vec<String>,
+        name_span: Span,
     },
     Interface {
         name: String,
@@ -60,57 +65,12 @@
 }
 
 #[derive(Clone, Debug, PartialEq)]
-<<<<<<< HEAD
-=======
-pub(super) struct LetDecl {
-    pub(super) name: String,
-    pub(super) ty: Option<Type>,
-    pub(super) init: Option<Expr>,
-}
-
-#[derive(Clone, Debug, PartialEq)]
-pub(super) struct EnumDecl {
-    pub(super) name: String,
-    pub(super) variants: Vec<String>,
-}
-
-#[derive(Clone, Debug, PartialEq)]
->>>>>>> 16693dc6
 pub(super) struct Block {
     pub(super) statements: Vec<Decl>,
     pub(super) final_expr: Box<Expr>,
 }
 
 #[derive(Clone, Debug, PartialEq)]
-<<<<<<< HEAD
-=======
-pub(super) enum Decl {
-    Use {
-        is_absolute: bool,
-        use_tree: UseTree,
-    },
-    Let(LetDecl),
-    Constraint(Expr),
-    Fn {
-        fn_sig: FnSig,
-        body: Block,
-    },
-    Solve(SolveFunc),
-    Enum(EnumDecl),
-    Interface {
-        name: String,
-        functions: Vec<FnSig>,
-    },
-    Contract {
-        name: String,
-        id: Expr,
-        interfaces: Vec<Ident>,
-        functions: Vec<FnSig>,
-    },
-}
-
-#[derive(Clone, Debug, PartialEq)]
->>>>>>> 16693dc6
 pub(super) struct FnSig {
     pub(super) name: String,
     pub(super) params: Vec<(String, Type)>,
