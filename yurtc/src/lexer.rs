use crate::error::{CompileError, LexError, Span};
use itertools::{Either, Itertools};
use logos::Logos;
use std::fmt;

#[cfg(test)]
mod tests;

#[derive(Clone, Debug, Eq, Hash, Logos, PartialEq, Ord, PartialOrd)]
#[logos(skip r"[ \t\n\r\f]+")]
#[logos(error = LexError)]
pub(super) enum Token<'sc> {
    #[token(":")]
    Colon,
    #[token("::")]
    DoubleColon,
    #[token("!")]
    Bang,
    #[token("|")]
    Pipe,
    #[token("+")]
    Plus,
    #[token("-")]
    Minus,
    #[token("/")]
    Div,
    #[token("%")]
    Mod,
    #[token("=")]
    Eq,
    #[token(">")]
    Gt,
    #[token("<")]
    Lt,
    #[token("<=")]
    LtEq,
    #[token(">=")]
    GtEq,
    #[token("==")]
    EqEq,
    #[token("!=")]
    NotEq,
    #[token("&&")]
    DoubleAmpersand,
    #[token("||")]
    DoublePipe,

    #[token(";")]
    Semi,
    #[token(",")]
    Comma,
    #[token("*")]
    Star,
    #[token("{")]
    BraceOpen,
    #[token("}")]
    BraceClose,
    #[token("(")]
    ParenOpen,
    #[token(")")]
    ParenClose,
    #[token("[")]
    BracketOpen,
    #[token("]")]
    BracketClose,
    #[token("->")]
    Arrow,
    #[token("=>")]
    HeavyArrow,
    #[token(".")]
    Dot,

    #[token("real")]
    Real,
    #[token("int")]
    Int,
    #[token("bool")]
    Bool,
    #[token("true")]
    True,
    #[token("false")]
    False,
    #[token("string")]
    String,

    #[token("fn")]
    Fn,

    #[token("if")]
    If,
    #[token("else")]
    Else,
    #[token("cond")]
    Cond,

    #[token("let")]
    Let,
    #[token("enum")]
    Enum,
    #[token("type")]
    Type,
    #[token("constraint")]
    Constraint,
    #[token("maximize")]
    Maximize,
    #[token("minimize")]
    Minimize,
    #[token("solve")]
    Solve,
    #[token("satisfy")]
    Satisfy,

    #[token("use")]
    Use,
    #[token("as")]
    As,

    #[token("interface")]
    Interface,
    #[token("contract")]
    Contract,
    #[token("implements")]
    Implements,

    #[token("in")]
    In,

    #[regex(r"[A-Za-z_][A-Za-z_0-9]*", |lex| lex.slice())]
    Ident(&'sc str),
    #[regex(r"[0-9]+\.[0-9]+([Ee][-+]?[0-9]+)?|[0-9]+[Ee][-+]?[0-9]+", |lex| lex.slice())]
    RealLiteral(&'sc str),
    #[regex(r"0x[0-9A-Fa-f]+|0b[0-1]+|[0-9]+", |lex| lex.slice())]
    IntLiteral(&'sc str),
    #[regex(
        r#""([^"\\]|\\(x[0-9a-fA-F]{2}|[nt"]|\\|\n))*""#,
        |lex| {
            StringLiteralChar::lexer(lex.slice())
                .map(|c| c.map(char::from))
                .collect::<Result<String, _>>()
                .unwrap()
        }
    )]
    StringLiteral(String),

    #[regex(r"//[^\n\r]*", logos::skip)]
    Comment,
}

pub(super) static KEYWORDS: &[Token] = &[
    Token::Real,
    Token::Int,
    Token::Bool,
    Token::True,
    Token::False,
    Token::String,
    Token::Fn,
    Token::If,
    Token::Else,
    Token::Cond,
    Token::Let,
    Token::Constraint,
    Token::Maximize,
    Token::Minimize,
    Token::Solve,
    Token::Satisfy,
    Token::Use,
    Token::As,
    Token::Enum,
    Token::Interface,
    Token::Contract,
    Token::Implements,
<<<<<<< HEAD
    Token::Type,
=======
    Token::In,
>>>>>>> 07850d48
];

impl<'sc> fmt::Display for Token<'sc> {
    fn fmt(&self, f: &mut fmt::Formatter) -> fmt::Result {
        match self {
            Token::Colon => write!(f, ":"),
            Token::DoubleColon => write!(f, "::"),
            Token::Bang => write!(f, "!"),
            Token::Pipe => write!(f, "|"),
            Token::Plus => write!(f, "+"),
            Token::Minus => write!(f, "-"),
            Token::Div => write!(f, "/"),
            Token::Mod => write!(f, "%"),
            Token::Eq => write!(f, "="),
            Token::Gt => write!(f, ">"),
            Token::Lt => write!(f, "<"),
            Token::LtEq => write!(f, "<="),
            Token::GtEq => write!(f, ">="),
            Token::EqEq => write!(f, "=="),
            Token::NotEq => write!(f, "!="),
            Token::DoubleAmpersand => write!(f, "&&"),
            Token::DoublePipe => write!(f, "||"),
            Token::Semi => write!(f, ";"),
            Token::Comma => write!(f, ","),
            Token::Star => write!(f, "*"),
            Token::BraceOpen => write!(f, "{{"),
            Token::BraceClose => write!(f, "}}"),
            Token::ParenOpen => write!(f, "("),
            Token::ParenClose => write!(f, ")"),
            Token::BracketOpen => write!(f, "["),
            Token::BracketClose => write!(f, "]"),
            Token::Arrow => write!(f, "->"),
            Token::HeavyArrow => write!(f, "=>"),
            Token::Dot => write!(f, "."),
            Token::Real => write!(f, "real"),
            Token::Int => write!(f, "int"),
            Token::Bool => write!(f, "bool"),
            Token::True => write!(f, "true"),
            Token::False => write!(f, "false"),
            Token::String => write!(f, "string"),
            Token::Fn => write!(f, "fn"),
            Token::If => write!(f, "if"),
            Token::Else => write!(f, "else"),
            Token::Cond => write!(f, "cond"),
            Token::Let => write!(f, "let"),
            Token::Enum => write!(f, "enum"),
            Token::Type => write!(f, "type"),
            Token::Constraint => write!(f, "constraint"),
            Token::Maximize => write!(f, "maximize"),
            Token::Minimize => write!(f, "minimize"),
            Token::Solve => write!(f, "solve"),
            Token::Satisfy => write!(f, "satisfy"),
            Token::Use => write!(f, "use"),
            Token::As => write!(f, "as"),
            Token::Interface => write!(f, "interface"),
            Token::Contract => write!(f, "contract"),
            Token::Implements => write!(f, "implements"),
            Token::In => write!(f, "in"),
            Token::Ident(ident) => write!(f, "{ident}"),
            Token::RealLiteral(ident) => write!(f, "{ident}"),
            Token::IntLiteral(ident) => write!(f, "{ident}"),
            Token::StringLiteral(contents) => write!(f, "{contents}"),
            Token::Comment => write!(f, "comment"),
        }
    }
}

/// Lex a stream of characters. Return a list of discovered tokens and a list of errors encountered
/// along the way.
pub(super) fn lex(src: &str) -> (Vec<(Token, Span)>, Vec<CompileError>) {
    Token::lexer(src)
        .spanned()
        .partition_map(|(r, span)| match r {
            Ok(v) => Either::Left((v, span)),
            Err(v) => Either::Right(CompileError::Lex { span, error: v }),
        })
}

#[derive(Clone, Debug, Eq, Hash, Logos, PartialEq, Ord, PartialOrd)]
#[logos(error = LexError)]
enum StringLiteralChar {
    // The lex.slice() is the whole matched '\xDD'.  It's easy to create an invalid character this
    // way as far as Rust is concerned, so if it fails we currently return 0.  Supporting UTF8
    // properly or treating Yurt strings as `[u8]` instead of `String` is a TODO issue.
    #[regex(r"\\x[0-9a-fA-F]{2}",
        |lex| {
            char::from_u32(
                lex.slice()
                .chars()
                .skip(2)
                .fold(0, |n, c| n * 16 + c.to_digit(16).unwrap()),
            )
            .unwrap_or('\x00')
        }
    )]
    HexEscape(char),

    #[token(r"\n", |_| '\n')]
    Newline(char),

    #[token(r"\t", |_| '\t')]
    Tab(char),

    #[token(r#"\""#, |_| '\"')]
    DoubleQuote(char),

    #[token(r"\\", |_| '\\')]
    Backslash(char),

    #[regex(r"\\\n[ \t]*", logos::skip)]
    JoinNewline,

    #[token(r#"""#, logos::skip)]
    Delimiter,

    #[regex(r#"[^"\\]"#, |lex| lex.slice().chars().next().unwrap())]
    Any(char),
}

impl From<StringLiteralChar> for char {
    fn from(value: StringLiteralChar) -> Self {
        match value {
            StringLiteralChar::HexEscape(c)
            | StringLiteralChar::Newline(c)
            | StringLiteralChar::Tab(c)
            | StringLiteralChar::DoubleQuote(c)
            | StringLiteralChar::Backslash(c)
            | StringLiteralChar::Any(c) => c,

            StringLiteralChar::JoinNewline | StringLiteralChar::Delimiter => {
                unreachable!("Should be skipped by the tokenizer.")
            }
        }
    }
}<|MERGE_RESOLUTION|>--- conflicted
+++ resolved
@@ -169,11 +169,8 @@
     Token::Interface,
     Token::Contract,
     Token::Implements,
-<<<<<<< HEAD
     Token::Type,
-=======
     Token::In,
->>>>>>> 07850d48
 ];
 
 impl<'sc> fmt::Display for Token<'sc> {
