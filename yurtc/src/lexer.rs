use crate::error::{CompileError, LexError, Span};
use itertools::{Either, Itertools};
use logos::Logos;
use std::fmt;

#[derive(Clone, Debug, Eq, Hash, Logos, PartialEq)]
#[logos(skip r"[ \t\n\r\f]+")]
#[logos(error = LexError)]
pub(super) enum Token<'sc> {
    #[token(":")]
    Colon,
    #[token("=")]
    Eq,
    #[token(">")]
    Gt,
    #[token("<")]
    Lt,
    #[token(";")]
    Semi,
    #[token(",")]
    Comma,
    #[token("*")]
    Star,
    #[token("{")]
    BraceOpen,
    #[token("}")]
    BraceClose,
    #[token("(")]
    ParenOpen,
    #[token(")")]
    ParenClose,
    #[token("->")]
    Arrow,

    #[token("real")]
    Real,
    #[token("int")]
    Int,
    #[token("true")]
    True,
    #[token("false")]
    False,

    #[token("fn")]
    Fn,

    #[token("let")]
    Let,
    #[token("constraint")]
    Constraint,
    #[token("maximize")]
    Maximize,
    #[token("minimize")]
    Minimize,
    #[token("solve")]
    Solve,
    #[token("satisfy")]
    Satisfy,

    #[regex(r"[A-Za-z_][A-Za-z_0-9]*", |lex| lex.slice())]
    Ident(&'sc str),
    #[regex(r"[0-9]+\.[0-9]+([Ee][-+]?[0-9]+)?|[0-9]+[Ee][-+]?[0-9]+", |lex| lex.slice())]
    RealNumber(&'sc str),
    #[regex(r"0x[0-9A-Fa-f]+|0b[0-1]+|[0-9]+", |lex| lex.slice())]
    Integer(&'sc str),
    #[regex(
        r#""([^"\\]|\\(x[0-9a-fA-F]{2}|n|t|"|\\|\n[\t ]*))*""#,
        process_string_literal
    )]
    String(String),

    #[regex(r"//[^\n\r]*", logos::skip)]
    Comment,
}

impl<'sc> fmt::Display for Token<'sc> {
    fn fmt(&self, f: &mut fmt::Formatter) -> fmt::Result {
        match self {
            Token::Colon => write!(f, ":"),
            Token::Eq => write!(f, "="),
            Token::Gt => write!(f, ">"),
            Token::Lt => write!(f, "<"),
            Token::Semi => write!(f, ";"),
            Token::Comma => write!(f, ","),
            Token::Star => write!(f, "*"),
            Token::BraceOpen => write!(f, "{{"),
            Token::BraceClose => write!(f, "}}"),
            Token::ParenOpen => write!(f, "("),
            Token::ParenClose => write!(f, ")"),
            Token::Arrow => write!(f, "->"),
            Token::Real => write!(f, "real"),
<<<<<<< HEAD
            Token::Int => write!(f, "int"),
            Token::True => write!(f, "true"),
            Token::False => write!(f, "false"),
=======
            Token::Fn => write!(f, "Fn"),
>>>>>>> 6245fe0a
            Token::Let => write!(f, "let"),
            Token::Constraint => write!(f, "constraint"),
            Token::Maximize => write!(f, "maximize"),
            Token::Minimize => write!(f, "minimize"),
            Token::Solve => write!(f, "solve"),
            Token::Satisfy => write!(f, "satisfy"),
            Token::Ident(ident) => write!(f, "{ident}"),
            Token::RealNumber(ident) => write!(f, "{ident}"),
            Token::Integer(ident) => write!(f, "{ident}"),
            Token::String(contents) => write!(f, "{}", contents),
            Token::Comment => write!(f, "comment"),
        }
    }
}

#[cfg(test)]
fn check(actual: &str, expect: expect_test::Expect) {
    expect.assert_eq(actual);
}

/// Lex a stream of characters. Return a list of discovered tokens and a list of errors encountered
/// along the way.
pub(super) fn lex(src: &str) -> (Vec<(Token, Span)>, Vec<CompileError>) {
    Token::lexer(src)
        .spanned()
        .partition_map(|(r, span)| match r {
            Ok(v) => Either::Left((v, span)),
            Err(v) => Either::Right(CompileError::Lex { span, error: v }),
        })
}

fn process_string_literal<'sc>(lex: &mut logos::Lexer<'sc, Token<'sc>>) -> String {
    let raw_string = lex.slice().to_string();
    let mut final_string = String::new();
    let mut chars = raw_string.chars().peekable();

    while let Some(c) = chars.next() {
        match c {
            '\\' => {
                if let Some(&next_char) = chars.peek() {
                    match next_char {
                        'n' => {
                            final_string.push('\n');
                            chars.next();
                        }
                        't' => {
                            final_string.push('\t');
                            chars.next();
                        }
                        '\\' => {
                            final_string.push('\\');
                            chars.next();
                        }
                        '"' => {
                            final_string.push('"');
                            chars.next();
                        }
                        '\n' => {
                            chars.next();
                            while let Some(&next_char) = chars.peek() {
                                if next_char.is_whitespace() {
                                    chars.next();
                                } else {
                                    break;
                                }
                            }
                        }
                        _ => final_string.push(c),
                    }
                }
            }
            _ => final_string.push(c),
        }
    }
    final_string
}

#[cfg(test)]
fn lex_one_success(src: &str) -> Token<'_> {
    // Tokenise src, assume success and that we produce a single token.
    let (toks, errs) = lex(src);
    assert!(errs.is_empty(), "Testing for success only.");
    assert_eq!(toks.len(), 1, "Testing for single token only.");
    toks[0].0.clone()
}

#[cfg(test)]
fn lex_one_error(src: &str) -> CompileError {
    // Tokenise src, assume a single error.
    let (_, errs) = lex(src);
    assert_eq!(errs.len(), 1, "Testing for single error only.");
    errs[0].clone()
}

#[test]
fn reals() {
<<<<<<< HEAD
    assert_eq!(lex_one_success("1.05"), Token::RealNumber("1.05"));
    assert_eq!(lex_one_success("2.5e-4"), Token::RealNumber("2.5e-4"));
    assert_eq!(lex_one_success("1.3E5"), Token::RealNumber("1.3E5"));
    assert_eq!(lex_one_success("0.34"), Token::RealNumber("0.34"));
    assert_eq!(
        format!("{:?}", lex_one_error("-0.34")),
        r#"Lex { span: 0..1, error: InvalidToken }"#
    );
    assert_eq!(
        format!("{:?}", lex_one_error(".34")),
        r#"Lex { span: 0..1, error: InvalidToken }"#
=======
    assert_eq!(lex_one_success("12"), Token::Number("12"));
    assert_eq!(lex_one_success("0012"), Token::Number("0012"));
    assert_eq!(lex_one_success("12.34"), Token::Number("12.34"));
    assert_eq!(lex_one_success("0.34"), Token::Number("0.34"));
    assert_eq!(lex_one_success("-0.34"), Token::Number("-0.34"));
    check(
        &format!("{:?}", lex_one_error(".34")),
        expect_test::expect![[r#"Lex { span: 0..1, error: InvalidToken }"#]],
>>>>>>> 6245fe0a
    );
    check(
        &format!("{:?}", lex_one_error("12.")),
        expect_test::expect!["Lex { span: 2..3, error: InvalidToken }"],
    );
}

#[test]
<<<<<<< HEAD
fn ints() {
    assert_eq!(lex_one_success("1"), Token::Integer("1"));
    assert_eq!(lex_one_success("0030"), Token::Integer("0030"));
    assert_eq!(lex_one_success("0x333"), Token::Integer("0x333"));
    assert_eq!(lex_one_success("0b1010"), Token::Integer("0b1010"));
}

#[test]
fn bools() {
    assert_eq!(lex_one_success("true"), Token::True);
    assert_eq!(lex_one_success("false"), Token::False);
    assert_ne!(lex_one_success("false"), Token::True);
    assert_ne!(lex_one_success("true"), Token::False);
}

#[test]
fn strings() {
    assert_eq!(
        lex_one_success(r#""Hello, world!""#),
        Token::String(r#""Hello, world!""#.to_string())
    );
    assert_eq!(
        lex_one_success(
            r#"
            "first line \
            second line \
            third line"
            "#
        ),
        Token::String(r#""first line second line third line""#.to_string())
    );
    assert_eq!(
        lex_one_success("\"Hello, world!\n\""),
        Token::String("\"Hello, world!\n\"".to_string())
    );
=======
fn func() {
    assert_eq!(lex_one_success("fn"), Token::Fn);
>>>>>>> 6245fe0a
}

#[test]
fn with_error() {
    let src = r#"
let low_val: int = 5.0;
constraint mid > low_val # 2;
constraint mid < low_val @ 2;
solve minimize mid;
"#;

    let (tokens, errors) = lex(src);

    // Check errors
    assert_eq!(errors.len(), 2);
    assert!(matches!(
        (&errors[0], &errors[1]),
        (
            CompileError::Lex {
                error: LexError::InvalidToken,
                ..
            },
            CompileError::Lex {
                error: LexError::InvalidToken,
                ..
            }
        )
    ));

    // Check tokens
    use Token::*;
    assert_eq!(tokens.len(), 23);
    assert!(matches!(tokens[0].0, Let));
    assert!(matches!(tokens[1].0, Ident("low_val")));
    assert!(matches!(tokens[2].0, Colon));
    assert!(matches!(tokens[3].0, Int));
    assert!(matches!(tokens[4].0, Eq));
    assert!(matches!(tokens[5].0, RealNumber("5.0")));
    assert!(matches!(tokens[6].0, Semi));

    assert!(matches!(tokens[7].0, Constraint));
    assert!(matches!(tokens[8].0, Ident("mid")));
    assert!(matches!(tokens[9].0, Gt));
    assert!(matches!(tokens[10].0, Ident("low_val")));
    assert!(matches!(tokens[11].0, RealNumber("2")));
    assert!(matches!(tokens[12].0, Semi));

    assert!(matches!(tokens[13].0, Constraint));
    assert!(matches!(tokens[14].0, Ident("mid")));
    assert!(matches!(tokens[15].0, Lt));
    assert!(matches!(tokens[16].0, Ident("low_val")));
    assert!(matches!(tokens[17].0, RealNumber("2")));
    assert!(matches!(tokens[18].0, Semi));

    assert!(matches!(tokens[19].0, Solve));
    assert!(matches!(tokens[20].0, Minimize));
    assert!(matches!(tokens[21].0, Ident("mid")));
    assert!(matches!(tokens[22].0, Semi));
}<|MERGE_RESOLUTION|>--- conflicted
+++ resolved
@@ -89,13 +89,10 @@
             Token::ParenClose => write!(f, ")"),
             Token::Arrow => write!(f, "->"),
             Token::Real => write!(f, "real"),
-<<<<<<< HEAD
             Token::Int => write!(f, "int"),
             Token::True => write!(f, "true"),
             Token::False => write!(f, "false"),
-=======
             Token::Fn => write!(f, "Fn"),
->>>>>>> 6245fe0a
             Token::Let => write!(f, "let"),
             Token::Constraint => write!(f, "constraint"),
             Token::Maximize => write!(f, "maximize"),
@@ -192,28 +189,17 @@
 
 #[test]
 fn reals() {
-<<<<<<< HEAD
     assert_eq!(lex_one_success("1.05"), Token::RealNumber("1.05"));
     assert_eq!(lex_one_success("2.5e-4"), Token::RealNumber("2.5e-4"));
     assert_eq!(lex_one_success("1.3E5"), Token::RealNumber("1.3E5"));
     assert_eq!(lex_one_success("0.34"), Token::RealNumber("0.34"));
-    assert_eq!(
-        format!("{:?}", lex_one_error("-0.34")),
-        r#"Lex { span: 0..1, error: InvalidToken }"#
-    );
-    assert_eq!(
-        format!("{:?}", lex_one_error(".34")),
-        r#"Lex { span: 0..1, error: InvalidToken }"#
-=======
-    assert_eq!(lex_one_success("12"), Token::Number("12"));
-    assert_eq!(lex_one_success("0012"), Token::Number("0012"));
-    assert_eq!(lex_one_success("12.34"), Token::Number("12.34"));
-    assert_eq!(lex_one_success("0.34"), Token::Number("0.34"));
-    assert_eq!(lex_one_success("-0.34"), Token::Number("-0.34"));
+    check(
+        &format!("{:?}", lex_one_error("-0.34")),
+        expect_test::expect![[r#"Lex { span: 0..1, error: InvalidToken }"#]],
+    );
     check(
         &format!("{:?}", lex_one_error(".34")),
         expect_test::expect![[r#"Lex { span: 0..1, error: InvalidToken }"#]],
->>>>>>> 6245fe0a
     );
     check(
         &format!("{:?}", lex_one_error("12.")),
@@ -222,7 +208,6 @@
 }
 
 #[test]
-<<<<<<< HEAD
 fn ints() {
     assert_eq!(lex_one_success("1"), Token::Integer("1"));
     assert_eq!(lex_one_success("0030"), Token::Integer("0030"));
@@ -258,10 +243,11 @@
         lex_one_success("\"Hello, world!\n\""),
         Token::String("\"Hello, world!\n\"".to_string())
     );
-=======
+}
+
+#[test]
 fn func() {
     assert_eq!(lex_one_success("fn"), Token::Fn);
->>>>>>> 6245fe0a
 }
 
 #[test]
