--- conflicted
+++ resolved
@@ -973,11 +973,7 @@
             r#"string[foo()][{ 7 }][if true { 1 } else { 2 }]"#
         ),
         expect_test::expect![[
-<<<<<<< HEAD
-            r#"Array { ty: Array { ty: Array { ty: String, range: If { condition: Immediate(Bool(true)), then_block: Block { statements: [], final_expr: Immediate(Int(1)) }, else_block: Block { statements: [], final_expr: Immediate(Int(2)) } } }, range: Block(Block { statements: [], final_expr: Immediate(Int(7)) }) }, range: Call { name: Path { path: [Ident { name: "foo", span: 7..10 }], is_absolute: false, span: 7..10 }, args: [] } }"#
-=======
-            r#"Array { ty: Array { ty: Primitive { kind: String, span: 0..6 }, range: Block(Block { statements: [], final_expr: Immediate { value: Int(7), span: 16..17 }, span: 14..19 }), span: 0..20 }, range: Call { name: Path { path: [Ident { name: "foo", span: 7..10 }], is_absolute: false, span: 7..10 }, args: [], span: 7..12 }, span: 0..13 }"#
->>>>>>> c80a0928
+            r#"Array { ty: Array { ty: Array { ty: Primitive { kind: String, span: 0..6 }, range: If { condition: Immediate { value: Bool(true), span: 24..28 }, then_block: Block { statements: [], final_expr: Immediate { value: Int(1), span: 31..32 }, span: 29..34 }, else_block: Block { statements: [], final_expr: Immediate { value: Int(2), span: 42..43 }, span: 40..45 }, span: 21..45 }, span: 0..46 }, range: Block(Block { statements: [], final_expr: Immediate { value: Int(7), span: 16..17 }, span: 14..19 }), span: 0..20 }, range: Call { name: Path { path: [Ident { name: "foo", span: 7..10 }], is_absolute: false, span: 7..10 }, args: [], span: 7..12 }, span: 0..13 }"#
         ]],
     );
 
