use crate::{
    error::Error,
    lexer::{self, KEYWORDS},
    parser::*,
};
use chumsky::Stream;

#[cfg(test)]
macro_rules! run_parser {
    ($parser: expr, $source: expr) => {{
        let (toks, errs) = lexer::lex($source);
        assert!(errs.is_empty());
        let token_stream = Stream::from_iter($source.len()..$source.len(), toks.into_iter());
        match ($parser.then_ignore(end())).parse(token_stream) {
            Ok(ast) => format!("{:?}", ast),
            Err(errors) => format!(
                "{}",
                // Print each error on one line. For each error, start with the span.
                errors.iter().fold(String::new(), |acc, error| {
                    let span = Error::Parse {
                        error: error.clone(),
                    }
                    .span()
                    .clone();
                    format!("{}@{}..{}: {}\n", acc, span.start, span.end(), error)
                })
            ),
        }
    }};
}

#[cfg(test)]
fn check(actual: &str, expect: expect_test::Expect) {
    expect.assert_eq(actual);
}

#[test]
fn types() {
    check(
        &run_parser!(type_(expr()), "int"),
        expect_test::expect!["Primitive { kind: Int, span: 0..3 }"],
    );
    check(
        &run_parser!(type_(expr()), "real"),
        expect_test::expect!["Primitive { kind: Real, span: 0..4 }"],
    );
    check(
        &run_parser!(type_(expr()), "bool"),
        expect_test::expect!["Primitive { kind: Bool, span: 0..4 }"],
    );
    check(
        &run_parser!(type_(expr()), "string"),
        expect_test::expect!["Primitive { kind: String, span: 0..6 }"],
    );
    check(
        &run_parser!(type_(expr()), "{int, real, string}"),
        expect_test::expect!["Tuple { fields: [(None, Primitive { kind: Int, span: 1..4 }), (None, Primitive { kind: Real, span: 6..10 }), (None, Primitive { kind: String, span: 12..18 })], span: 0..19 }"],
    );
    check(
        &run_parser!(type_(expr()), "{int, {real, int}, string}"),
        expect_test::expect!["Tuple { fields: [(None, Primitive { kind: Int, span: 1..4 }), (None, Tuple { fields: [(None, Primitive { kind: Real, span: 7..11 }), (None, Primitive { kind: Int, span: 13..16 })], span: 6..17 }), (None, Primitive { kind: String, span: 19..25 })], span: 0..26 }"
        ],
    );
<<<<<<< HEAD
=======
    check(
        &run_parser!(type_(expr()), "custom_type"),
        expect_test::expect![[
            r#"CustomType { path: Path { path: [Ident { name: "custom_type", span: 0..11 }], is_absolute: false, span: 0..11 }, span: 0..11 }"#
        ]],
    );
>>>>>>> cdce5ea4
}

#[test]
fn immediates() {
    check(
        &run_parser!(immediate(), "0x88"),
        expect_test::expect![[r#"Int(136)"#]],
    );
    check(
        &run_parser!(immediate(), "0b111"),
        expect_test::expect![[r#"Int(7)"#]],
    );
    check(
        &run_parser!(immediate(), "1"),
        expect_test::expect![[r#"Int(1)"#]],
    );
    check(
        &run_parser!(immediate(), "0x4f3f4f3f4f3f4f3f4f3f4f3f4f"),
        expect_test::expect![[r#"BigInt(6278618198356320102092284837711)"#]],
    );
    check(
        &run_parser!(immediate(), "0b1000000000000000000000000000000000000000000000000000000000000000000000000000000000000"),
        expect_test::expect![[r#"BigInt(19342813113834066795298816)"#]],
    );
    check(
        &run_parser!(immediate(), "9223372036854775808"),
        expect_test::expect![[r#"BigInt(9223372036854775808)"#]],
    );
    check(
        &run_parser!(immediate(), "1.3"),
        expect_test::expect![[r#"Real(1.3)"#]],
    );
}

#[test]
fn use_statements() {
    check(
        &run_parser!(yurt_program(), "use *; use ::*;"),
        expect_test::expect!["[Use { is_absolute: false, use_tree: Glob(4..5), span: 0..6 }, Use { is_absolute: true, use_tree: Glob(13..14), span: 7..15 }]"],
    );

    check(
        &run_parser!(yurt_program(), "use {}; use ::{};"),
        expect_test::expect!["[Use { is_absolute: false, use_tree: Group { imports: [], span: 4..6 }, span: 0..7 }, Use { is_absolute: true, use_tree: Group { imports: [], span: 14..16 }, span: 8..17 }]"],
    );

    check(
        &run_parser!(yurt_program(), "use a; use ::a; use ::a as b;"),
        expect_test::expect![[
            r#"[Use { is_absolute: false, use_tree: Name { name: Ident { name: "a", span: 4..5 }, span: 4..5 }, span: 0..6 }, Use { is_absolute: true, use_tree: Name { name: Ident { name: "a", span: 13..14 }, span: 13..14 }, span: 7..15 }, Use { is_absolute: true, use_tree: Alias { name: Ident { name: "a", span: 22..23 }, alias: Ident { name: "b", span: 27..28 }, span: 22..28 }, span: 16..29 }]"#
        ]],
    );

    check(
        &run_parser!(yurt_program(), "use a::b; use ::a::b; use ::a::b as c;"),
        expect_test::expect![[
            r#"[Use { is_absolute: false, use_tree: Path { prefix: Ident { name: "a", span: 4..5 }, suffix: Name { name: Ident { name: "b", span: 7..8 }, span: 7..8 }, span: 4..8 }, span: 0..9 }, Use { is_absolute: true, use_tree: Path { prefix: Ident { name: "a", span: 16..17 }, suffix: Name { name: Ident { name: "b", span: 19..20 }, span: 19..20 }, span: 16..20 }, span: 10..21 }, Use { is_absolute: true, use_tree: Path { prefix: Ident { name: "a", span: 28..29 }, suffix: Alias { name: Ident { name: "b", span: 31..32 }, alias: Ident { name: "c", span: 36..37 }, span: 31..37 }, span: 28..37 }, span: 22..38 }]"#
        ]],
    );

    check(
        &run_parser!(yurt_program(), "use a::{b, c as d};"),
        expect_test::expect![[
            r#"[Use { is_absolute: false, use_tree: Path { prefix: Ident { name: "a", span: 4..5 }, suffix: Group { imports: [Name { name: Ident { name: "b", span: 8..9 }, span: 8..9 }, Alias { name: Ident { name: "c", span: 11..12 }, alias: Ident { name: "d", span: 16..17 }, span: 11..17 }], span: 7..18 }, span: 4..18 }, span: 0..19 }]"#
        ]],
    );

    check(
        &run_parser!(yurt_program(), "use ::a::{*, c as d};"),
        expect_test::expect![[
            r#"[Use { is_absolute: true, use_tree: Path { prefix: Ident { name: "a", span: 6..7 }, suffix: Group { imports: [Glob(10..11), Alias { name: Ident { name: "c", span: 13..14 }, alias: Ident { name: "d", span: 18..19 }, span: 13..19 }], span: 9..20 }, span: 6..20 }, span: 0..21 }]"#
        ]],
    );

    check(
        &run_parser!(yurt_program(), "use ::a::{*, c as d};"),
        expect_test::expect![[
            r#"[Use { is_absolute: true, use_tree: Path { prefix: Ident { name: "a", span: 6..7 }, suffix: Group { imports: [Glob(10..11), Alias { name: Ident { name: "c", span: 13..14 }, alias: Ident { name: "d", span: 18..19 }, span: 13..19 }], span: 9..20 }, span: 6..20 }, span: 0..21 }]"#
        ]],
    );

    check(
        &run_parser!(yurt_program(), "use a::{{*}, {c as d, { e as f, * }}};"),
        expect_test::expect![[
            r#"[Use { is_absolute: false, use_tree: Path { prefix: Ident { name: "a", span: 4..5 }, suffix: Group { imports: [Group { imports: [Glob(9..10)], span: 8..11 }, Group { imports: [Alias { name: Ident { name: "c", span: 14..15 }, alias: Ident { name: "d", span: 19..20 }, span: 14..20 }, Group { imports: [Alias { name: Ident { name: "e", span: 24..25 }, alias: Ident { name: "f", span: 29..30 }, span: 24..30 }, Glob(32..33)], span: 22..35 }], span: 13..36 }], span: 7..37 }, span: 4..37 }, span: 0..38 }]"#
        ]],
    );

    // Errors - TODO: imporve these
    check(
        &run_parser!(use_statement(), "use ;"),
        expect_test::expect![[r#"
            @4..5: found ";" but expected "::", "*",  or "{"
        "#]],
    );

    check(
        &run_parser!(use_statement(), "use ::;"),
        expect_test::expect![[r#"
            @6..7: found ";" but expected "*",  or "{"
        "#]],
    );

    check(
        &run_parser!(use_statement(), "use a::;"),
        expect_test::expect![[r#"
            @5..7: found "::" but expected ";"
        "#]],
    );

    check(
        &run_parser!(use_statement(), "use * as b;"),
        expect_test::expect![[r#"
            @6..8: found "as" but expected ";"
        "#]],
    );

    check(
        &run_parser!(use_statement(), "use a::{* as d};"),
        expect_test::expect![[r#"
            @5..7: found "::" but expected ";"
        "#]],
    );
}

#[test]
fn let_decls() {
    check(
        &run_parser!(let_decl(expr()), "let blah;"),
        expect_test::expect![[r#"
            @0..9: type annotation or initializer needed for variable "blah"
        "#]],
    );
    check(
        &run_parser!(let_decl(expr()), "let blah = 1.0;"),
        expect_test::expect![[
            r#"Let { name: Ident { name: "blah", span: 4..8 }, ty: None, init: Some(Immediate { value: Real(1.0), span: 11..14 }), span: 0..15 }"#
        ]],
    );
    check(
        &run_parser!(let_decl(expr()), "let blah: real = 1.0;"),
        expect_test::expect![[
            r#"Let { name: Ident { name: "blah", span: 4..8 }, ty: Some(Primitive { kind: Real, span: 10..14 }), init: Some(Immediate { value: Real(1.0), span: 17..20 }), span: 0..21 }"#
        ]],
    );
    check(
        &run_parser!(let_decl(expr()), "let blah: real;"),
        expect_test::expect![[
            r#"Let { name: Ident { name: "blah", span: 4..8 }, ty: Some(Primitive { kind: Real, span: 10..14 }), init: None, span: 0..15 }"#
        ]],
    );
    check(
        &run_parser!(let_decl(expr()), "let blah = 1;"),
        expect_test::expect![[
            r#"Let { name: Ident { name: "blah", span: 4..8 }, ty: None, init: Some(Immediate { value: Int(1), span: 11..12 }), span: 0..13 }"#
        ]],
    );
    check(
        &run_parser!(let_decl(expr()), "let blah: int = 1;"),
        expect_test::expect![[
            r#"Let { name: Ident { name: "blah", span: 4..8 }, ty: Some(Primitive { kind: Int, span: 10..13 }), init: Some(Immediate { value: Int(1), span: 16..17 }), span: 0..18 }"#
        ]],
    );
    check(
        &run_parser!(let_decl(expr()), "let blah: int;"),
        expect_test::expect![[
            r#"Let { name: Ident { name: "blah", span: 4..8 }, ty: Some(Primitive { kind: Int, span: 10..13 }), init: None, span: 0..14 }"#
        ]],
    );
    check(
        &run_parser!(let_decl(expr()), "let blah = true;"),
        expect_test::expect![[
            r#"Let { name: Ident { name: "blah", span: 4..8 }, ty: None, init: Some(Immediate { value: Bool(true), span: 11..15 }), span: 0..16 }"#
        ]],
    );
    check(
        &run_parser!(let_decl(expr()), "let blah: bool = false;"),
        expect_test::expect![[
            r#"Let { name: Ident { name: "blah", span: 4..8 }, ty: Some(Primitive { kind: Bool, span: 10..14 }), init: Some(Immediate { value: Bool(false), span: 17..22 }), span: 0..23 }"#
        ]],
    );
    check(
        &run_parser!(let_decl(expr()), "let blah: bool;"),
        expect_test::expect![[
            r#"Let { name: Ident { name: "blah", span: 4..8 }, ty: Some(Primitive { kind: Bool, span: 10..14 }), init: None, span: 0..15 }"#
        ]],
    );
    check(
        &run_parser!(let_decl(expr()), r#"let blah = "hello";"#),
        expect_test::expect![[
            r#"Let { name: Ident { name: "blah", span: 4..8 }, ty: None, init: Some(Immediate { value: String("hello"), span: 11..18 }), span: 0..19 }"#
        ]],
    );
    check(
        &run_parser!(let_decl(expr()), r#"let blah: string = "hello";"#),
        expect_test::expect![[
            r#"Let { name: Ident { name: "blah", span: 4..8 }, ty: Some(Primitive { kind: String, span: 10..16 }), init: Some(Immediate { value: String("hello"), span: 19..26 }), span: 0..27 }"#
        ]],
    );
    check(
        &run_parser!(let_decl(expr()), r#"let blah: string;"#),
        expect_test::expect![[
            r#"Let { name: Ident { name: "blah", span: 4..8 }, ty: Some(Primitive { kind: String, span: 10..16 }), init: None, span: 0..17 }"#
        ]],
    );
}

#[test]
fn constraint_decls() {
    // Argument just needs to be any expression, as far as the parser is concerned.
    check(
        &run_parser!(constraint_decl(expr()), "constraint blah;"),
        expect_test::expect![[
            r#"Constraint { expr: Path(Path { path: [Ident { name: "blah", span: 11..15 }], is_absolute: false, span: 11..15 }), span: 0..16 }"#
        ]],
    );
}

#[test]
fn solve_decls() {
    check(
        &run_parser!(solve_decl(), "solve satisfy;"),
        expect_test::expect!["Solve { directive: Satisfy, span: 0..14 }"],
    );
    check(
        &run_parser!(solve_decl(), "solve minimize foo;"),
        expect_test::expect![[
            r#"Solve { directive: Minimize(Path { path: [Ident { name: "foo", span: 15..18 }], is_absolute: false, span: 15..18 }), span: 0..19 }"#
        ]],
    );
    check(
        &run_parser!(solve_decl(), "solve maximize foo;"),
        expect_test::expect![[
            r#"Solve { directive: Maximize(Path { path: [Ident { name: "foo", span: 15..18 }], is_absolute: false, span: 15..18 }), span: 0..19 }"#
        ]],
    );

    check(
        &run_parser!(solve_decl(), "solve world hunger;"),
        expect_test::expect![[r#"
            @6..11: found "world" but expected "maximize", "minimize",  or "satisfy"
        "#]],
    );
}

#[test]
fn basic_exprs() {
    check(
        &run_parser!(expr(), "123"),
        expect_test::expect!["Immediate { value: Int(123), span: 0..3 }"],
    );
    check(
        &run_parser!(expr(), "foo"),
        expect_test::expect![[
            r#"Path(Path { path: [Ident { name: "foo", span: 0..3 }], is_absolute: false, span: 0..3 })"#
        ]],
    );
}

#[test]
fn unary_op_exprs() {
    check(
        &run_parser!(expr(), "!a"),
        expect_test::expect![[
            r#"UnaryOp { op: Not, expr: Path(Path { path: [Ident { name: "a", span: 1..2 }], is_absolute: false, span: 1..2 }), span: 0..2 }"#
        ]],
    );
    check(
        &run_parser!(expr(), "+a"),
        expect_test::expect![[
            r#"UnaryOp { op: Pos, expr: Path(Path { path: [Ident { name: "a", span: 1..2 }], is_absolute: false, span: 1..2 }), span: 0..2 }"#
        ]],
    );
    check(
        &run_parser!(expr(), "-a"),
        expect_test::expect![[
            r#"UnaryOp { op: Neg, expr: Path(Path { path: [Ident { name: "a", span: 1..2 }], is_absolute: false, span: 1..2 }), span: 0..2 }"#
        ]],
    );
    check(
        &run_parser!(expr(), "+7"),
        expect_test::expect![
            "UnaryOp { op: Pos, expr: Immediate { value: Int(7), span: 1..2 }, span: 0..2 }"
        ],
    );
    check(
        &run_parser!(expr(), "+3.4"),
        expect_test::expect![
            "UnaryOp { op: Pos, expr: Immediate { value: Real(3.4), span: 1..4 }, span: 0..4 }"
        ],
    );
    check(
        &run_parser!(expr(), "+0x456"),
        expect_test::expect![
            "UnaryOp { op: Pos, expr: Immediate { value: Int(1110), span: 1..6 }, span: 0..6 }"
        ],
    );
    check(
        &run_parser!(expr(), "+0b01010101"),
        expect_test::expect![
            "UnaryOp { op: Pos, expr: Immediate { value: Int(85), span: 1..11 }, span: 0..11 }"
        ],
    );
    check(
        &run_parser!(
            expr(),
            "+0b1101000000001100101010101010101111111111101010101101010101010101"
        ),
        expect_test::expect!["UnaryOp { op: Pos, expr: Immediate { value: BigInt(14991544915315053909), span: 1..67 }, span: 0..67 }"],
    );
    check(
        &run_parser!(expr(), "-1.0"),
        expect_test::expect![
            "UnaryOp { op: Neg, expr: Immediate { value: Real(1.0), span: 1..4 }, span: 0..4 }"
        ],
    );
    check(
        &run_parser!(expr(), "-1"),
        expect_test::expect![
            "UnaryOp { op: Neg, expr: Immediate { value: Int(1), span: 1..2 }, span: 0..2 }"
        ],
    );
    check(
        &run_parser!(expr(), "-0x133"),
        expect_test::expect![
            "UnaryOp { op: Neg, expr: Immediate { value: Int(307), span: 1..6 }, span: 0..6 }"
        ],
    );
    check(
        &run_parser!(expr(), "-0b1101"),
        expect_test::expect![
            "UnaryOp { op: Neg, expr: Immediate { value: Int(13), span: 1..7 }, span: 0..7 }"
        ],
    );
    check(
        &run_parser!(
            expr(),
            "-0b1101000000001100101010101010101010101010101010101101010101010101"
        ),
        expect_test::expect!["UnaryOp { op: Neg, expr: Immediate { value: BigInt(14991544909594023253), span: 1..67 }, span: 0..67 }"],
    );
    check(
        &run_parser!(expr(), "! - - !  -+  -1"),
        expect_test::expect!["UnaryOp { op: Not, expr: UnaryOp { op: Neg, expr: UnaryOp { op: Neg, expr: UnaryOp { op: Not, expr: UnaryOp { op: Neg, expr: UnaryOp { op: Pos, expr: UnaryOp { op: Neg, expr: Immediate { value: Int(1), span: 14..15 }, span: 13..15 }, span: 10..15 }, span: 9..15 }, span: 6..15 }, span: 4..15 }, span: 2..15 }, span: 0..15 }"],
    );
    check(
        &run_parser!(expr(), "+ {- x} '  '  "),
        expect_test::expect![[
            r#"UnaryOp { op: Pos, expr: UnaryOp { op: NextState, expr: UnaryOp { op: NextState, expr: Block(Block { statements: [], final_expr: UnaryOp { op: Neg, expr: Path(Path { path: [Ident { name: "x", span: 5..6 }], is_absolute: false, span: 5..6 }), span: 3..6 }, span: 2..7 }), span: 2..9 }, span: 2..12 }, span: 0..12 }"#
        ]],
    );
}

#[test]
fn binary_op_exprs() {
    check(
        &run_parser!(expr(), "a * 2.0"),
        expect_test::expect![[
            r#"BinaryOp { op: Mul, lhs: Path(Path { path: [Ident { name: "a", span: 0..1 }], is_absolute: false, span: 0..1 }), rhs: Immediate { value: Real(2.0), span: 4..7 }, span: 0..7 }"#
        ]],
    );
    check(
        &run_parser!(expr(), "a / 2.0"),
        expect_test::expect![[
            r#"BinaryOp { op: Div, lhs: Path(Path { path: [Ident { name: "a", span: 0..1 }], is_absolute: false, span: 0..1 }), rhs: Immediate { value: Real(2.0), span: 4..7 }, span: 0..7 }"#
        ]],
    );
    check(
        &run_parser!(expr(), "a % 2.0"),
        expect_test::expect![[
            r#"BinaryOp { op: Mod, lhs: Path(Path { path: [Ident { name: "a", span: 0..1 }], is_absolute: false, span: 0..1 }), rhs: Immediate { value: Real(2.0), span: 4..7 }, span: 0..7 }"#
        ]],
    );
    check(
        &run_parser!(expr(), "a + 2.0"),
        expect_test::expect![[
            r#"BinaryOp { op: Add, lhs: Path(Path { path: [Ident { name: "a", span: 0..1 }], is_absolute: false, span: 0..1 }), rhs: Immediate { value: Real(2.0), span: 4..7 }, span: 0..7 }"#
        ]],
    );
    check(
        &run_parser!(expr(), "a - 2.0"),
        expect_test::expect![[
            r#"BinaryOp { op: Sub, lhs: Path(Path { path: [Ident { name: "a", span: 0..1 }], is_absolute: false, span: 0..1 }), rhs: Immediate { value: Real(2.0), span: 4..7 }, span: 0..7 }"#
        ]],
    );
    check(
        &run_parser!(expr(), "a+2.0"),
        expect_test::expect![[
            r#"BinaryOp { op: Add, lhs: Path(Path { path: [Ident { name: "a", span: 0..1 }], is_absolute: false, span: 0..1 }), rhs: Immediate { value: Real(2.0), span: 2..5 }, span: 0..5 }"#
        ]],
    );
    check(
        &run_parser!(expr(), "a-2.0"),
        expect_test::expect![[
            r#"BinaryOp { op: Sub, lhs: Path(Path { path: [Ident { name: "a", span: 0..1 }], is_absolute: false, span: 0..1 }), rhs: Immediate { value: Real(2.0), span: 2..5 }, span: 0..5 }"#
        ]],
    );
    check(
        &run_parser!(expr(), "a < 2.0"),
        expect_test::expect![[
            r#"BinaryOp { op: LessThan, lhs: Path(Path { path: [Ident { name: "a", span: 0..1 }], is_absolute: false, span: 0..1 }), rhs: Immediate { value: Real(2.0), span: 4..7 }, span: 0..7 }"#
        ]],
    );
    check(
        &run_parser!(expr(), "a > 2.0"),
        expect_test::expect![[
            r#"BinaryOp { op: GreaterThan, lhs: Path(Path { path: [Ident { name: "a", span: 0..1 }], is_absolute: false, span: 0..1 }), rhs: Immediate { value: Real(2.0), span: 4..7 }, span: 0..7 }"#
        ]],
    );
    check(
        &run_parser!(expr(), "a <= 2.0"),
        expect_test::expect![[
            r#"BinaryOp { op: LessThanOrEqual, lhs: Path(Path { path: [Ident { name: "a", span: 0..1 }], is_absolute: false, span: 0..1 }), rhs: Immediate { value: Real(2.0), span: 5..8 }, span: 0..8 }"#
        ]],
    );
    check(
        &run_parser!(expr(), "a >= 2.0"),
        expect_test::expect![[
            r#"BinaryOp { op: GreaterThanOrEqual, lhs: Path(Path { path: [Ident { name: "a", span: 0..1 }], is_absolute: false, span: 0..1 }), rhs: Immediate { value: Real(2.0), span: 5..8 }, span: 0..8 }"#
        ]],
    );
    check(
        &run_parser!(expr(), "a == 2.0"),
        expect_test::expect![[
            r#"BinaryOp { op: Equal, lhs: Path(Path { path: [Ident { name: "a", span: 0..1 }], is_absolute: false, span: 0..1 }), rhs: Immediate { value: Real(2.0), span: 5..8 }, span: 0..8 }"#
        ]],
    );
    check(
        &run_parser!(expr(), "a != 2.0"),
        expect_test::expect![[
            r#"BinaryOp { op: NotEqual, lhs: Path(Path { path: [Ident { name: "a", span: 0..1 }], is_absolute: false, span: 0..1 }), rhs: Immediate { value: Real(2.0), span: 5..8 }, span: 0..8 }"#
        ]],
    );
    check(
        &run_parser!(expr(), "a && b"),
        expect_test::expect![[
            r#"BinaryOp { op: LogicalAnd, lhs: Path(Path { path: [Ident { name: "a", span: 0..1 }], is_absolute: false, span: 0..1 }), rhs: Path(Path { path: [Ident { name: "b", span: 5..6 }], is_absolute: false, span: 5..6 }), span: 0..6 }"#
        ]],
    );

    check(
        &run_parser!(expr(), "a || b"),
        expect_test::expect![[
            r#"BinaryOp { op: LogicalOr, lhs: Path(Path { path: [Ident { name: "a", span: 0..1 }], is_absolute: false, span: 0..1 }), rhs: Path(Path { path: [Ident { name: "b", span: 5..6 }], is_absolute: false, span: 5..6 }), span: 0..6 }"#
        ]],
    );

    check(
        &run_parser!(expr(), "a || b && c || d && !e"),
        expect_test::expect![[
            r#"BinaryOp { op: LogicalOr, lhs: BinaryOp { op: LogicalOr, lhs: Path(Path { path: [Ident { name: "a", span: 0..1 }], is_absolute: false, span: 0..1 }), rhs: BinaryOp { op: LogicalAnd, lhs: Path(Path { path: [Ident { name: "b", span: 5..6 }], is_absolute: false, span: 5..6 }), rhs: Path(Path { path: [Ident { name: "c", span: 10..11 }], is_absolute: false, span: 10..11 }), span: 5..11 }, span: 0..11 }, rhs: BinaryOp { op: LogicalAnd, lhs: Path(Path { path: [Ident { name: "d", span: 15..16 }], is_absolute: false, span: 15..16 }), rhs: UnaryOp { op: Not, expr: Path(Path { path: [Ident { name: "e", span: 21..22 }], is_absolute: false, span: 21..22 }), span: 20..22 }, span: 15..22 }, span: 0..22 }"#
        ]],
    );
}

#[test]
fn complex_exprs() {
    check(
        &run_parser!(expr(), "2 * b * 3"),
        expect_test::expect![[
            r#"BinaryOp { op: Mul, lhs: BinaryOp { op: Mul, lhs: Immediate { value: Int(2), span: 0..1 }, rhs: Path(Path { path: [Ident { name: "b", span: 4..5 }], is_absolute: false, span: 4..5 }), span: 0..5 }, rhs: Immediate { value: Int(3), span: 8..9 }, span: 0..9 }"#
        ]],
    );
    check(
        &run_parser!(expr(), "2 < b * 3"),
        expect_test::expect![[
            r#"BinaryOp { op: LessThan, lhs: Immediate { value: Int(2), span: 0..1 }, rhs: BinaryOp { op: Mul, lhs: Path(Path { path: [Ident { name: "b", span: 4..5 }], is_absolute: false, span: 4..5 }), rhs: Immediate { value: Int(3), span: 8..9 }, span: 4..9 }, span: 0..9 }"#
        ]],
    );
    check(
        &run_parser!(expr(), "2.0 > b * 3.0"),
        expect_test::expect![[
            r#"BinaryOp { op: GreaterThan, lhs: Immediate { value: Real(2.0), span: 0..3 }, rhs: BinaryOp { op: Mul, lhs: Path(Path { path: [Ident { name: "b", span: 6..7 }], is_absolute: false, span: 6..7 }), rhs: Immediate { value: Real(3.0), span: 10..13 }, span: 6..13 }, span: 0..13 }"#
        ]],
    );
    check(
        &run_parser!(expr(), "2.0 * b < 3.0"),
        expect_test::expect![[
            r#"BinaryOp { op: LessThan, lhs: BinaryOp { op: Mul, lhs: Immediate { value: Real(2.0), span: 0..3 }, rhs: Path(Path { path: [Ident { name: "b", span: 6..7 }], is_absolute: false, span: 6..7 }), span: 0..7 }, rhs: Immediate { value: Real(3.0), span: 10..13 }, span: 0..13 }"#
        ]],
    );
    check(
        &run_parser!(expr(), "2 > b < 3"),
        expect_test::expect![[
            r#"BinaryOp { op: LessThan, lhs: BinaryOp { op: GreaterThan, lhs: Immediate { value: Int(2), span: 0..1 }, rhs: Path(Path { path: [Ident { name: "b", span: 4..5 }], is_absolute: false, span: 4..5 }), span: 0..5 }, rhs: Immediate { value: Int(3), span: 8..9 }, span: 0..9 }"#
        ]],
    );
    check(
        &run_parser!(expr(), "2 != b < 3"),
        expect_test::expect![[
            r#"BinaryOp { op: LessThan, lhs: BinaryOp { op: NotEqual, lhs: Immediate { value: Int(2), span: 0..1 }, rhs: Path(Path { path: [Ident { name: "b", span: 5..6 }], is_absolute: false, span: 5..6 }), span: 0..6 }, rhs: Immediate { value: Int(3), span: 9..10 }, span: 0..10 }"#
        ]],
    );
    check(
        &run_parser!(expr(), "2 < b != 3"),
        expect_test::expect![[
            r#"BinaryOp { op: NotEqual, lhs: BinaryOp { op: LessThan, lhs: Immediate { value: Int(2), span: 0..1 }, rhs: Path(Path { path: [Ident { name: "b", span: 4..5 }], is_absolute: false, span: 4..5 }), span: 0..5 }, rhs: Immediate { value: Int(3), span: 9..10 }, span: 0..10 }"#
        ]],
    );
    check(
        &run_parser!(expr(), "a > b * c < d"),
        expect_test::expect![[
            r#"BinaryOp { op: LessThan, lhs: BinaryOp { op: GreaterThan, lhs: Path(Path { path: [Ident { name: "a", span: 0..1 }], is_absolute: false, span: 0..1 }), rhs: BinaryOp { op: Mul, lhs: Path(Path { path: [Ident { name: "b", span: 4..5 }], is_absolute: false, span: 4..5 }), rhs: Path(Path { path: [Ident { name: "c", span: 8..9 }], is_absolute: false, span: 8..9 }), span: 4..9 }, span: 0..9 }, rhs: Path(Path { path: [Ident { name: "d", span: 12..13 }], is_absolute: false, span: 12..13 }), span: 0..13 }"#
        ]],
    );
    check(
        &run_parser!(expr(), "2 + 3 * 4"),
        expect_test::expect!["BinaryOp { op: Add, lhs: Immediate { value: Int(2), span: 0..1 }, rhs: BinaryOp { op: Mul, lhs: Immediate { value: Int(3), span: 4..5 }, rhs: Immediate { value: Int(4), span: 8..9 }, span: 4..9 }, span: 0..9 }"],
    );
    check(
        &run_parser!(expr(), "10 - 8 / 4"),
        expect_test::expect!["BinaryOp { op: Sub, lhs: Immediate { value: Int(10), span: 0..2 }, rhs: BinaryOp { op: Div, lhs: Immediate { value: Int(8), span: 5..6 }, rhs: Immediate { value: Int(4), span: 9..10 }, span: 5..10 }, span: 0..10 }"],
    );
    check(
        &run_parser!(expr(), "10 + 8 % 4"),
        expect_test::expect!["BinaryOp { op: Add, lhs: Immediate { value: Int(10), span: 0..2 }, rhs: BinaryOp { op: Mod, lhs: Immediate { value: Int(8), span: 5..6 }, rhs: Immediate { value: Int(4), span: 9..10 }, span: 5..10 }, span: 0..10 }"],
    );
    check(
        &run_parser!(expr(), "2 + 3 * 4 < 5"),
        expect_test::expect!["BinaryOp { op: LessThan, lhs: BinaryOp { op: Add, lhs: Immediate { value: Int(2), span: 0..1 }, rhs: BinaryOp { op: Mul, lhs: Immediate { value: Int(3), span: 4..5 }, rhs: Immediate { value: Int(4), span: 8..9 }, span: 4..9 }, span: 0..9 }, rhs: Immediate { value: Int(5), span: 12..13 }, span: 0..13 }"],
    );
    check(
        &run_parser!(expr(), "2 * 3 / 4 < 5"),
        expect_test::expect!["BinaryOp { op: LessThan, lhs: BinaryOp { op: Div, lhs: BinaryOp { op: Mul, lhs: Immediate { value: Int(2), span: 0..1 }, rhs: Immediate { value: Int(3), span: 4..5 }, span: 0..5 }, rhs: Immediate { value: Int(4), span: 8..9 }, span: 0..9 }, rhs: Immediate { value: Int(5), span: 12..13 }, span: 0..13 }"],
    );
    check(
        &run_parser!(expr(), "10 - 5 + 3 > 7"),
        expect_test::expect!["BinaryOp { op: GreaterThan, lhs: BinaryOp { op: Add, lhs: BinaryOp { op: Sub, lhs: Immediate { value: Int(10), span: 0..2 }, rhs: Immediate { value: Int(5), span: 5..6 }, span: 0..6 }, rhs: Immediate { value: Int(3), span: 9..10 }, span: 0..10 }, rhs: Immediate { value: Int(7), span: 13..14 }, span: 0..14 }"],
    );
    check(
        &run_parser!(expr(), "10 % 2 * 4 < 3"),
        expect_test::expect!["BinaryOp { op: LessThan, lhs: BinaryOp { op: Mul, lhs: BinaryOp { op: Mod, lhs: Immediate { value: Int(10), span: 0..2 }, rhs: Immediate { value: Int(2), span: 5..6 }, span: 0..6 }, rhs: Immediate { value: Int(4), span: 9..10 }, span: 0..10 }, rhs: Immediate { value: Int(3), span: 13..14 }, span: 0..14 }"],
    );
    check(
        &run_parser!(expr(), "2 + 3 * 4 - 5 / 2 > 1"),
        expect_test::expect!["BinaryOp { op: GreaterThan, lhs: BinaryOp { op: Sub, lhs: BinaryOp { op: Add, lhs: Immediate { value: Int(2), span: 0..1 }, rhs: BinaryOp { op: Mul, lhs: Immediate { value: Int(3), span: 4..5 }, rhs: Immediate { value: Int(4), span: 8..9 }, span: 4..9 }, span: 0..9 }, rhs: BinaryOp { op: Div, lhs: Immediate { value: Int(5), span: 12..13 }, rhs: Immediate { value: Int(2), span: 16..17 }, span: 12..17 }, span: 0..17 }, rhs: Immediate { value: Int(1), span: 20..21 }, span: 0..21 }"],
    );
}

#[test]
fn parens_exprs() {
    check(
        &run_parser!(expr(), "(1 + 2) * 3"),
        expect_test::expect!["BinaryOp { op: Mul, lhs: BinaryOp { op: Add, lhs: Immediate { value: Int(1), span: 1..2 }, rhs: Immediate { value: Int(2), span: 5..6 }, span: 1..6 }, rhs: Immediate { value: Int(3), span: 10..11 }, span: 1..11 }"],
    );
    check(
        &run_parser!(expr(), "1 * (2 + 3)"),
        expect_test::expect!["BinaryOp { op: Mul, lhs: Immediate { value: Int(1), span: 0..1 }, rhs: BinaryOp { op: Add, lhs: Immediate { value: Int(2), span: 5..6 }, rhs: Immediate { value: Int(3), span: 9..10 }, span: 5..10 }, span: 0..11 }"],
    );
    check(
        &run_parser!(expr(), "(1 + 2) * (3 + 4)"),
        expect_test::expect!["BinaryOp { op: Mul, lhs: BinaryOp { op: Add, lhs: Immediate { value: Int(1), span: 1..2 }, rhs: Immediate { value: Int(2), span: 5..6 }, span: 1..6 }, rhs: BinaryOp { op: Add, lhs: Immediate { value: Int(3), span: 11..12 }, rhs: Immediate { value: Int(4), span: 15..16 }, span: 11..16 }, span: 1..17 }"],
    );
    check(
        &run_parser!(expr(), "(1 + (2 * 3)) * 4"),
        expect_test::expect!["BinaryOp { op: Mul, lhs: BinaryOp { op: Add, lhs: Immediate { value: Int(1), span: 1..2 }, rhs: BinaryOp { op: Mul, lhs: Immediate { value: Int(2), span: 6..7 }, rhs: Immediate { value: Int(3), span: 10..11 }, span: 6..11 }, span: 1..12 }, rhs: Immediate { value: Int(4), span: 16..17 }, span: 1..17 }"],
    );
    check(
        &run_parser!(expr(), "(1 * (2 + 3)) * 4"),
        expect_test::expect!["BinaryOp { op: Mul, lhs: BinaryOp { op: Mul, lhs: Immediate { value: Int(1), span: 1..2 }, rhs: BinaryOp { op: Add, lhs: Immediate { value: Int(2), span: 6..7 }, rhs: Immediate { value: Int(3), span: 10..11 }, span: 6..11 }, span: 1..12 }, rhs: Immediate { value: Int(4), span: 16..17 }, span: 1..17 }"],
    );
    check(
        &run_parser!(expr(), "((1 + 2) * 3) * 4"),
        expect_test::expect!["BinaryOp { op: Mul, lhs: BinaryOp { op: Mul, lhs: BinaryOp { op: Add, lhs: Immediate { value: Int(1), span: 2..3 }, rhs: Immediate { value: Int(2), span: 6..7 }, span: 2..7 }, rhs: Immediate { value: Int(3), span: 11..12 }, span: 2..12 }, rhs: Immediate { value: Int(4), span: 16..17 }, span: 2..17 }"],
    );
    check(
        &run_parser!(expr(), "((1 + 2) * (3 + 4)) * 5"),
        expect_test::expect!["BinaryOp { op: Mul, lhs: BinaryOp { op: Mul, lhs: BinaryOp { op: Add, lhs: Immediate { value: Int(1), span: 2..3 }, rhs: Immediate { value: Int(2), span: 6..7 }, span: 2..7 }, rhs: BinaryOp { op: Add, lhs: Immediate { value: Int(3), span: 12..13 }, rhs: Immediate { value: Int(4), span: 16..17 }, span: 12..17 }, span: 2..18 }, rhs: Immediate { value: Int(5), span: 22..23 }, span: 2..23 }"],
    );
    check(
        &run_parser!(expr(), "(1 + 2) * 3 / 4"),
        expect_test::expect!["BinaryOp { op: Div, lhs: BinaryOp { op: Mul, lhs: BinaryOp { op: Add, lhs: Immediate { value: Int(1), span: 1..2 }, rhs: Immediate { value: Int(2), span: 5..6 }, span: 1..6 }, rhs: Immediate { value: Int(3), span: 10..11 }, span: 1..11 }, rhs: Immediate { value: Int(4), span: 14..15 }, span: 1..15 }"],
    );
    check(
        &run_parser!(expr(), "1 / (2 + 3) * 4"),
        expect_test::expect!["BinaryOp { op: Mul, lhs: BinaryOp { op: Div, lhs: Immediate { value: Int(1), span: 0..1 }, rhs: BinaryOp { op: Add, lhs: Immediate { value: Int(2), span: 5..6 }, rhs: Immediate { value: Int(3), span: 9..10 }, span: 5..10 }, span: 0..11 }, rhs: Immediate { value: Int(4), span: 14..15 }, span: 0..15 }"],
    );
    check(
        &run_parser!(expr(), "(1 < 2) && (3 > 4)"),
        expect_test::expect!["BinaryOp { op: LogicalAnd, lhs: BinaryOp { op: LessThan, lhs: Immediate { value: Int(1), span: 1..2 }, rhs: Immediate { value: Int(2), span: 5..6 }, span: 1..6 }, rhs: BinaryOp { op: GreaterThan, lhs: Immediate { value: Int(3), span: 12..13 }, rhs: Immediate { value: Int(4), span: 16..17 }, span: 12..17 }, span: 1..18 }"],
    );
    check(
        &run_parser!(expr(), "(1 == 2) || (3 != 4)"),
        expect_test::expect!["BinaryOp { op: LogicalOr, lhs: BinaryOp { op: Equal, lhs: Immediate { value: Int(1), span: 1..2 }, rhs: Immediate { value: Int(2), span: 6..7 }, span: 1..7 }, rhs: BinaryOp { op: NotEqual, lhs: Immediate { value: Int(3), span: 13..14 }, rhs: Immediate { value: Int(4), span: 18..19 }, span: 13..19 }, span: 1..20 }"],
    );
    check(
        &run_parser!(expr(), "1 < (2 && 3) > 4"),
        expect_test::expect!["BinaryOp { op: GreaterThan, lhs: BinaryOp { op: LessThan, lhs: Immediate { value: Int(1), span: 0..1 }, rhs: BinaryOp { op: LogicalAnd, lhs: Immediate { value: Int(2), span: 5..6 }, rhs: Immediate { value: Int(3), span: 10..11 }, span: 5..11 }, span: 0..12 }, rhs: Immediate { value: Int(4), span: 15..16 }, span: 0..16 }"],
    );
    check(
        &run_parser!(expr(), "1 && (2 || 3)"),
        expect_test::expect!["BinaryOp { op: LogicalAnd, lhs: Immediate { value: Int(1), span: 0..1 }, rhs: BinaryOp { op: LogicalOr, lhs: Immediate { value: Int(2), span: 6..7 }, rhs: Immediate { value: Int(3), span: 11..12 }, span: 6..12 }, span: 0..13 }"],
    );
    check(
        &run_parser!(expr(), "1 == (2 || 3) != 4"),
        expect_test::expect!["BinaryOp { op: NotEqual, lhs: BinaryOp { op: Equal, lhs: Immediate { value: Int(1), span: 0..1 }, rhs: BinaryOp { op: LogicalOr, lhs: Immediate { value: Int(2), span: 6..7 }, rhs: Immediate { value: Int(3), span: 11..12 }, span: 6..12 }, span: 0..13 }, rhs: Immediate { value: Int(4), span: 17..18 }, span: 0..18 }"],
    );
    check(
        &run_parser!(expr(), "-(1 + 2)"),
        expect_test::expect!["UnaryOp { op: Neg, expr: BinaryOp { op: Add, lhs: Immediate { value: Int(1), span: 2..3 }, rhs: Immediate { value: Int(2), span: 6..7 }, span: 2..7 }, span: 0..8 }"],
    );
    check(
        &run_parser!(expr(), "!(a < b)"),
        expect_test::expect![[
            r#"UnaryOp { op: Not, expr: BinaryOp { op: LessThan, lhs: Path(Path { path: [Ident { name: "a", span: 2..3 }], is_absolute: false, span: 2..3 }), rhs: Path(Path { path: [Ident { name: "b", span: 6..7 }], is_absolute: false, span: 6..7 }), span: 2..7 }, span: 0..8 }"#
        ]],
    );
    check(
        &run_parser!(expr(), "(1)"),
        expect_test::expect!["Immediate { value: Int(1), span: 1..2 }"],
    );
    check(
        &run_parser!(expr(), "(a)"),
        expect_test::expect![[
            r#"Path(Path { path: [Ident { name: "a", span: 1..2 }], is_absolute: false, span: 1..2 })"#
        ]],
    );
    check(
        &run_parser!(expr(), "()"),
        expect_test::expect![[r#"
            @1..2: found ")" but expected "::", "::", "!", "+", "-", "{", "{", "(", "[", "if",  or "cond"
        "#]],
    );
    check(
        &run_parser!(expr(), "(if a < b { 1 } else { 2 })"),
        expect_test::expect![[
            r#"If { condition: BinaryOp { op: LessThan, lhs: Path(Path { path: [Ident { name: "a", span: 4..5 }], is_absolute: false, span: 4..5 }), rhs: Path(Path { path: [Ident { name: "b", span: 8..9 }], is_absolute: false, span: 8..9 }), span: 4..9 }, then_block: Block { statements: [], final_expr: Immediate { value: Int(1), span: 12..13 }, span: 10..15 }, else_block: Block { statements: [], final_expr: Immediate { value: Int(2), span: 23..24 }, span: 21..26 }, span: 1..26 }"#
        ]],
    );
    check(
        &run_parser!(expr(), "(foo(a, b, c))"),
        expect_test::expect![[
            r#"Call { name: Path { path: [Ident { name: "foo", span: 1..4 }], is_absolute: false, span: 1..4 }, args: [Path(Path { path: [Ident { name: "a", span: 5..6 }], is_absolute: false, span: 5..6 }), Path(Path { path: [Ident { name: "b", span: 8..9 }], is_absolute: false, span: 8..9 }), Path(Path { path: [Ident { name: "c", span: 11..12 }], is_absolute: false, span: 11..12 })], span: 1..13 }"#
        ]],
    );
}

#[test]
fn enums() {
    check(
        &run_parser!(enum_decl(), "enum MyEnum = Variant1 | Variant2;"),
        expect_test::expect![[
            r#"Enum(EnumDecl { name: Ident { name: "MyEnum", span: 5..11 }, variants: [Ident { name: "Variant1", span: 14..22 }, Ident { name: "Variant2", span: 25..33 }], span: 0..34 })"#
        ]],
    );
    check(
        &run_parser!(enum_decl(), "enum MyEnum = Variant1;"),
        expect_test::expect![[
            r#"Enum(EnumDecl { name: Ident { name: "MyEnum", span: 5..11 }, variants: [Ident { name: "Variant1", span: 14..22 }], span: 0..23 })"#
        ]],
    );
    check(
        &run_parser!(expr(), "MyEnum::Variant1"),
        expect_test::expect![[
            r#"Path(Path { path: [Ident { name: "MyEnum", span: 0..6 }, Ident { name: "Variant1", span: 8..16 }], is_absolute: false, span: 0..16 })"#
        ]],
    );
    check(
        &run_parser!(
            let_decl(expr()),
            r#"
            let x = MyEnum::Variant3;
            "#
        ),
        expect_test::expect![[
            r#"Let { name: Ident { name: "x", span: 17..18 }, ty: None, init: Some(Path(Path { path: [Ident { name: "MyEnum", span: 21..27 }, Ident { name: "Variant3", span: 29..37 }], is_absolute: false, span: 21..37 })), span: 13..38 }"#
        ]],
    );
    check(
        &run_parser!(
            let_decl(expr()),
            r#"
            let e: ::path::to::MyEnum;
            "#
        ),
        expect_test::expect![[
            r#"Let { name: Ident { name: "e", span: 17..18 }, ty: Some(CustomType { path: Path { path: [Ident { name: "path", span: 22..26 }, Ident { name: "to", span: 28..30 }, Ident { name: "MyEnum", span: 32..38 }], is_absolute: true, span: 20..38 }, span: 20..38 }), init: None, span: 13..39 }"#
        ]],
    );
}

#[test]
fn custom_types() {
    check(
        &run_parser!(type_(expr()), "custom_type"),
        expect_test::expect![[
            r#"CustomType(Path { path: [Ident { name: "custom_type", span: 0..11 }], is_absolute: false, span: 0..11 })"#
        ]],
    );
    check(
        &run_parser!(type_decl(expr()), "type MyInt = int;"),
        expect_test::expect![
            r#"NewType { name: Ident { name: "MyInt", span: 5..10 }, ty: Int, span: 0..17 }"#
        ],
    );
    check(
        &run_parser!(type_decl(expr()), "type MyReal = real;"),
        expect_test::expect![
            r#"NewType { name: Ident { name: "MyReal", span: 5..11 }, ty: Real, span: 0..19 }"#
        ],
    );
    check(
        &run_parser!(type_decl(expr()), "type MyBool = bool;"),
        expect_test::expect![
            r#"NewType { name: Ident { name: "MyBool", span: 5..11 }, ty: Bool, span: 0..19 }"#
        ],
    );
    check(
        &run_parser!(type_decl(expr()), "type MyString = string;"),
        expect_test::expect![
            r#"NewType { name: Ident { name: "MyString", span: 5..13 }, ty: String, span: 0..23 }"#
        ],
    );
    check(
        &run_parser!(type_decl(expr()), "type IntArray = int[5];"),
        expect_test::expect![
            r#"NewType { name: Ident { name: "IntArray", span: 5..13 }, ty: Array { ty: Int, range: Immediate(Int(5)) }, span: 0..23 }"#
        ],
    );
    check(
        &run_parser!(
            type_decl(expr()),
            "type MyTuple = { int, real, z: string };"
        ),
        expect_test::expect![[
            r#"NewType { name: Ident { name: "MyTuple", span: 5..12 }, ty: Tuple([(None, Int), (None, Real), (Some(Ident { name: "z", span: 28..29 }), String)]), span: 0..40 }"#
        ]],
    );
    check(
        &run_parser!(type_decl(expr()), "type MyAliasInt = MyInt;"),
        expect_test::expect![
            r#"NewType { name: Ident { name: "MyAliasInt", span: 5..15 }, ty: CustomType(Path { path: [Ident { name: "MyInt", span: 18..23 }], is_absolute: false, span: 18..23 }), span: 0..24 }"#
        ],
    );
}

#[test]
fn idents() {
    check(
        &run_parser!(ident(), "foobar"),
        expect_test::expect![[r#"Ident { name: "foobar", span: 0..6 }"#]],
    );
    check(
        &run_parser!(ident(), "foo_bar"),
        expect_test::expect![[r#"Ident { name: "foo_bar", span: 0..7 }"#]],
    );
    check(
        &run_parser!(ident(), "FOO_bar"),
        expect_test::expect![[r#"Ident { name: "FOO_bar", span: 0..7 }"#]],
    );
    check(
        &run_parser!(ident(), "__FOO"),
        expect_test::expect![[r#"Ident { name: "__FOO", span: 0..5 }"#]],
    );
    check(
        &run_parser!(ident(), "_2_FOO1"),
        expect_test::expect![[r#"Ident { name: "_2_FOO1", span: 0..7 }"#]],
    );
    check(
        &run_parser!(ident(), "_"),
        expect_test::expect![[r#"Ident { name: "_", span: 0..1 }"#]],
    );
    check(
        &run_parser!(ident(), "12_ab"),
        expect_test::expect![[r#"
            @0..2: found "12" but expected something else
        "#]],
    );
    check(
        // Lexer will split this into 3 tokens, ident() will parse the first one.
        // This shows that we're not able to parser `ab*cd` as a single identifier
        &run_parser!(ident(), "ab*cd"),
        expect_test::expect![[r#"
            @2..3: found "*" but expected end of input
        "#]],
    );
}

#[test]
fn paths() {
    check(
        &run_parser!(path(), "foo::bar"),
        expect_test::expect![[
            r#"Path { path: [Ident { name: "foo", span: 0..3 }, Ident { name: "bar", span: 5..8 }], is_absolute: false, span: 0..8 }"#
        ]],
    );
    check(
        &run_parser!(path(), "_foo_::_bar"),
        expect_test::expect![[
            r#"Path { path: [Ident { name: "_foo_", span: 0..5 }, Ident { name: "_bar", span: 7..11 }], is_absolute: false, span: 0..11 }"#
        ]],
    );
    check(
        &run_parser!(path(), "_::_"),
        expect_test::expect![[
            r#"Path { path: [Ident { name: "_", span: 0..1 }, Ident { name: "_", span: 3..4 }], is_absolute: false, span: 0..4 }"#
        ]],
    );
    check(
        &run_parser!(path(), "t2::_3t::t4_::t"),
        expect_test::expect![[
            r#"Path { path: [Ident { name: "t2", span: 0..2 }, Ident { name: "_3t", span: 4..7 }, Ident { name: "t4_", span: 9..12 }, Ident { name: "t", span: 14..15 }], is_absolute: false, span: 0..15 }"#
        ]],
    );
    check(
        &run_parser!(path(), "::foo::bar"),
        expect_test::expect![[
            r#"Path { path: [Ident { name: "foo", span: 2..5 }, Ident { name: "bar", span: 7..10 }], is_absolute: true, span: 0..10 }"#
        ]],
    );

    // As long as these two produce an error... it should be expecting 'ident'.
    check(
        &run_parser!(path().then_ignore(end()), "foo::"),
        expect_test::expect![[r#"
            @5..5: found end of input but expected something else
        "#]],
    );
    check(
        &run_parser!(path().then_ignore(end()), "::foo::"),
        expect_test::expect![[r#"
            @7..7: found end of input but expected something else
        "#]],
    );
}

#[test]
fn fn_decl_test() {
    let src = r#"
fn foo(x: real, y: real) -> real {
    let z = 5.0;
    z
}
"#;

    check(
        &run_parser!(yurt_program(), src),
        expect_test::expect![[
            r#"[Fn { fn_sig: FnSig { name: Ident { name: "foo", span: 4..7 }, params: [(Ident { name: "x", span: 8..9 }, Primitive { kind: Real, span: 11..15 }), (Ident { name: "y", span: 17..18 }, Primitive { kind: Real, span: 20..24 })], return_type: Primitive { kind: Real, span: 29..33 }, span: 1..33 }, body: Block { statements: [Let { name: Ident { name: "z", span: 44..45 }, ty: None, init: Some(Immediate { value: Real(5.0), span: 48..51 }), span: 40..52 }], final_expr: Path(Path { path: [Ident { name: "z", span: 57..58 }], is_absolute: false, span: 57..58 }), span: 34..60 }, span: 1..60 }]"#
        ]],
    );
}

#[test]
fn fn_call() {
    let src = r#"
let x = foo(a*3, c);
"#;

    check(
        &run_parser!(yurt_program(), src),
        expect_test::expect![[
            r#"[Let { name: Ident { name: "x", span: 5..6 }, ty: None, init: Some(Call { name: Path { path: [Ident { name: "foo", span: 9..12 }], is_absolute: false, span: 9..12 }, args: [BinaryOp { op: Mul, lhs: Path(Path { path: [Ident { name: "a", span: 13..14 }], is_absolute: false, span: 13..14 }), rhs: Immediate { value: Int(3), span: 15..16 }, span: 13..16 }, Path(Path { path: [Ident { name: "c", span: 18..19 }], is_absolute: false, span: 18..19 })], span: 9..20 }), span: 1..21 }]"#
        ]],
    );

    check(
        &run_parser!(expr(), "A::B::foo(-a, b+c)"),
        expect_test::expect![[
            r#"Call { name: Path { path: [Ident { name: "A", span: 0..1 }, Ident { name: "B", span: 3..4 }, Ident { name: "foo", span: 6..9 }], is_absolute: false, span: 0..9 }, args: [UnaryOp { op: Neg, expr: Path(Path { path: [Ident { name: "a", span: 11..12 }], is_absolute: false, span: 11..12 }), span: 10..12 }, BinaryOp { op: Add, lhs: Path(Path { path: [Ident { name: "b", span: 14..15 }], is_absolute: false, span: 14..15 }), rhs: Path(Path { path: [Ident { name: "c", span: 16..17 }], is_absolute: false, span: 16..17 }), span: 14..17 }], span: 0..18 }"#
        ]],
    );
}

#[test]
fn code_blocks() {
    check(
        &run_parser!(let_decl(expr()), "let x = { 0 };"),
        expect_test::expect![[
            r#"Let { name: Ident { name: "x", span: 4..5 }, ty: None, init: Some(Block(Block { statements: [], final_expr: Immediate { value: Int(0), span: 10..11 }, span: 8..13 })), span: 0..14 }"#
        ]],
    );

    check(
        &run_parser!(let_decl(expr()), "let x = { constraint x > 0.0; 0.0 };"),
        expect_test::expect![[
            r#"Let { name: Ident { name: "x", span: 4..5 }, ty: None, init: Some(Block(Block { statements: [Constraint { expr: BinaryOp { op: GreaterThan, lhs: Path(Path { path: [Ident { name: "x", span: 21..22 }], is_absolute: false, span: 21..22 }), rhs: Immediate { value: Real(0.0), span: 25..28 }, span: 21..28 }, span: 10..29 }], final_expr: Immediate { value: Real(0.0), span: 30..33 }, span: 8..35 })), span: 0..36 }"#
        ]],
    );

    check(
        &run_parser!(
            constraint_decl(expr()),
            "constraint { constraint { true }; x > 0 };"
        ),
        expect_test::expect![[
            r#"Constraint { expr: Block(Block { statements: [Constraint { expr: Block(Block { statements: [], final_expr: Immediate { value: Bool(true), span: 26..30 }, span: 24..32 }), span: 13..33 }], final_expr: BinaryOp { op: GreaterThan, lhs: Path(Path { path: [Ident { name: "x", span: 34..35 }], is_absolute: false, span: 34..35 }), rhs: Immediate { value: Int(0), span: 38..39 }, span: 34..39 }, span: 11..41 }), span: 0..42 }"#
        ]],
    );

    check(
        &run_parser!(let_decl(expr()), "let x = { 1.0 } * { 2.0 };"),
        expect_test::expect![[
            r#"Let { name: Ident { name: "x", span: 4..5 }, ty: None, init: Some(BinaryOp { op: Mul, lhs: Block(Block { statements: [], final_expr: Immediate { value: Real(1.0), span: 10..13 }, span: 8..15 }), rhs: Block(Block { statements: [], final_expr: Immediate { value: Real(2.0), span: 20..23 }, span: 18..25 }), span: 8..25 }), span: 0..26 }"#
        ]],
    );

    check(
        &format!("{:?}", run_parser!(let_decl(expr()), "let x = {};")),
        expect_test::expect![[r#""@8..10: empty tuple expressions are not allowed\n""#]],
    );
}

#[test]
fn if_exprs() {
    check(
        &run_parser!(if_expr(expr()), "if c { 1 }"),
        expect_test::expect![[r#"
            @10..10: found end of input but expected "else"
        "#]],
    );

    check(
        &run_parser!(if_expr(expr()), "if c { 1 } else { 0 }"),
        expect_test::expect![[
            r#"If { condition: Path(Path { path: [Ident { name: "c", span: 3..4 }], is_absolute: false, span: 3..4 }), then_block: Block { statements: [], final_expr: Immediate { value: Int(1), span: 7..8 }, span: 5..10 }, else_block: Block { statements: [], final_expr: Immediate { value: Int(0), span: 18..19 }, span: 16..21 }, span: 0..21 }"#
        ]],
    );

    check(
        &run_parser!(if_expr(expr()), "if c { if c { 1 } else { 0 } } else { 2 }"),
        expect_test::expect![[
            r#"If { condition: Path(Path { path: [Ident { name: "c", span: 3..4 }], is_absolute: false, span: 3..4 }), then_block: Block { statements: [], final_expr: If { condition: Path(Path { path: [Ident { name: "c", span: 10..11 }], is_absolute: false, span: 10..11 }), then_block: Block { statements: [], final_expr: Immediate { value: Int(1), span: 14..15 }, span: 12..17 }, else_block: Block { statements: [], final_expr: Immediate { value: Int(0), span: 25..26 }, span: 23..28 }, span: 7..28 }, span: 5..30 }, else_block: Block { statements: [], final_expr: Immediate { value: Int(2), span: 38..39 }, span: 36..41 }, span: 0..41 }"#
        ]],
    );

    check(
        &run_parser!(if_expr(expr()), "if c { if c { 1 } else { 0 } } else { 2 }"),
        expect_test::expect![[
            r#"If { condition: Path(Path { path: [Ident { name: "c", span: 3..4 }], is_absolute: false, span: 3..4 }), then_block: Block { statements: [], final_expr: If { condition: Path(Path { path: [Ident { name: "c", span: 10..11 }], is_absolute: false, span: 10..11 }), then_block: Block { statements: [], final_expr: Immediate { value: Int(1), span: 14..15 }, span: 12..17 }, else_block: Block { statements: [], final_expr: Immediate { value: Int(0), span: 25..26 }, span: 23..28 }, span: 7..28 }, span: 5..30 }, else_block: Block { statements: [], final_expr: Immediate { value: Int(2), span: 38..39 }, span: 36..41 }, span: 0..41 }"#
        ]],
    );
}

#[test]
fn array_type() {
    check(
        &run_parser!(type_(expr()), r#"int[5]"#),
        expect_test::expect!["Array { ty: Primitive { kind: Int, span: 0..3 }, range: Immediate { value: Int(5), span: 4..5 }, span: 0..6 }"],
    );

    check(
        &run_parser!(type_(expr()), r#"int[MyEnum]"#),
        expect_test::expect![[
            r#"Array { ty: Primitive { kind: Int, span: 0..3 }, range: Path(Path { path: [Ident { name: "MyEnum", span: 4..10 }], is_absolute: false, span: 4..10 }), span: 0..11 }"#
        ]],
    );

    check(
        &run_parser!(type_(expr()), r#"int[N]"#),
        expect_test::expect![[
            r#"Array { ty: Primitive { kind: Int, span: 0..3 }, range: Path(Path { path: [Ident { name: "N", span: 4..5 }], is_absolute: false, span: 4..5 }), span: 0..6 }"#
        ]],
    );

    check(
        &run_parser!(
            type_(expr()),
            r#"string[foo()][{ 7 }][if true { 1 } else { 2 }]"#
        ),
        expect_test::expect![[
            r#"Array { ty: Array { ty: Array { ty: Primitive { kind: String, span: 0..6 }, range: If { condition: Immediate { value: Bool(true), span: 24..28 }, then_block: Block { statements: [], final_expr: Immediate { value: Int(1), span: 31..32 }, span: 29..34 }, else_block: Block { statements: [], final_expr: Immediate { value: Int(2), span: 42..43 }, span: 40..45 }, span: 21..45 }, span: 0..46 }, range: Block(Block { statements: [], final_expr: Immediate { value: Int(7), span: 16..17 }, span: 14..19 }), span: 0..20 }, range: Call { name: Path { path: [Ident { name: "foo", span: 7..10 }], is_absolute: false, span: 7..10 }, args: [], span: 7..12 }, span: 0..13 }"#
        ]],
    );

    check(
        &run_parser!(type_(expr()), r#"real[N][9][M][3]"#),
        expect_test::expect![[
            r#"Array { ty: Array { ty: Array { ty: Array { ty: Primitive { kind: Real, span: 0..4 }, range: Immediate { value: Int(3), span: 14..15 }, span: 0..16 }, range: Path(Path { path: [Ident { name: "M", span: 11..12 }], is_absolute: false, span: 11..12 }), span: 0..13 }, range: Immediate { value: Int(9), span: 8..9 }, span: 0..10 }, range: Path(Path { path: [Ident { name: "N", span: 5..6 }], is_absolute: false, span: 5..6 }), span: 0..7 }"#
        ]],
    );

    check(
        &run_parser!(type_(expr()), r#"{int, { real, string }}[N][9]"#),
        expect_test::expect![[
            r#"Array { ty: Array { ty: Tuple { fields: [(None, Primitive { kind: Int, span: 1..4 }), (None, Tuple { fields: [(None, Primitive { kind: Real, span: 8..12 }), (None, Primitive { kind: String, span: 14..20 })], span: 6..22 })], span: 0..23 }, range: Immediate { value: Int(9), span: 27..28 }, span: 0..29 }, range: Path(Path { path: [Ident { name: "N", span: 24..25 }], is_absolute: false, span: 24..25 }), span: 0..26 }"#
        ]],
    );

    check(
        &run_parser!(let_decl(expr()), r#"let a: int[];"#),
        expect_test::expect![[r#"
            @11..12: found "]" but expected "::", "::", "!", "+", "-", "{", "{", "(", "[", "if",  or "cond"
        "#]],
    );
}
#[test]
fn array_expressions() {
    check(
        &run_parser!(expr(), r#"[5]"#),
        expect_test::expect![
            "Array { elements: [Immediate { value: Int(5), span: 1..2 }], span: 0..3 }"
        ],
    );

    check(
        &run_parser!(expr(), r#"[5,]"#),
        expect_test::expect![
            "Array { elements: [Immediate { value: Int(5), span: 1..2 }], span: 0..4 }"
        ],
    );

    check(
        &run_parser!(expr(), r#"[5, 4]"#),
        expect_test::expect!["Array { elements: [Immediate { value: Int(5), span: 1..2 }, Immediate { value: Int(4), span: 4..5 }], span: 0..6 }"],
    );

    check(
        &run_parser!(expr(), r#"[[ 1 ],]"#),
        expect_test::expect!["Array { elements: [Array { elements: [Immediate { value: Int(1), span: 3..4 }], span: 1..6 }], span: 0..8 }"],
    );

    check(
        &run_parser!(expr(), r#"[[1, 2], 3]"#), // This should fail in semantic analysis
        expect_test::expect!["Array { elements: [Array { elements: [Immediate { value: Int(1), span: 2..3 }, Immediate { value: Int(2), span: 5..6 }], span: 1..7 }, Immediate { value: Int(3), span: 9..10 }], span: 0..11 }"]
    );

    check(
        &run_parser!(expr(), r#"[[1, 2], [3, 4]]"#),
        expect_test::expect!["Array { elements: [Array { elements: [Immediate { value: Int(1), span: 2..3 }, Immediate { value: Int(2), span: 5..6 }], span: 1..7 }, Array { elements: [Immediate { value: Int(3), span: 10..11 }, Immediate { value: Int(4), span: 13..14 }], span: 9..15 }], span: 0..16 }"],
    );

    check(
        &run_parser!(
            expr(),
            r#"[[foo(), { 2 }], [if true { 1 } else { 2 }, t.0]]"#
        ),
        expect_test::expect![[
            r#"Array { elements: [Array { elements: [Call { name: Path { path: [Ident { name: "foo", span: 2..5 }], is_absolute: false, span: 2..5 }, args: [], span: 2..7 }, Block(Block { statements: [], final_expr: Immediate { value: Int(2), span: 11..12 }, span: 9..14 })], span: 1..15 }, Array { elements: [If { condition: Immediate { value: Bool(true), span: 21..25 }, then_block: Block { statements: [], final_expr: Immediate { value: Int(1), span: 28..29 }, span: 26..31 }, else_block: Block { statements: [], final_expr: Immediate { value: Int(2), span: 39..40 }, span: 37..42 }, span: 18..42 }, TupleFieldAccess { tuple: Path(Path { path: [Ident { name: "t", span: 44..45 }], is_absolute: false, span: 44..45 }), field: Left(0), span: 44..47 }], span: 17..48 }], span: 0..49 }"#
        ]],
    );
}

#[test]
fn array_field_accesss() {
    check(
        &run_parser!(expr(), r#"a[5]"#),
        expect_test::expect![[
            r#"ArrayElementAccess { array: Path(Path { path: [Ident { name: "a", span: 0..1 }], is_absolute: false, span: 0..1 }), index: Immediate { value: Int(5), span: 2..3 }, span: 0..4 }"#
        ]],
    );

    check(
        &run_parser!(expr(), r#"{ a }[N][foo()][M][4]"#),
        expect_test::expect![[
            r#"ArrayElementAccess { array: ArrayElementAccess { array: ArrayElementAccess { array: ArrayElementAccess { array: Block(Block { statements: [], final_expr: Path(Path { path: [Ident { name: "a", span: 2..3 }], is_absolute: false, span: 2..3 }), span: 0..5 }), index: Immediate { value: Int(4), span: 19..20 }, span: 0..21 }, index: Path(Path { path: [Ident { name: "M", span: 16..17 }], is_absolute: false, span: 16..17 }), span: 0..18 }, index: Call { name: Path { path: [Ident { name: "foo", span: 9..12 }], is_absolute: false, span: 9..12 }, args: [], span: 9..14 }, span: 0..15 }, index: Path(Path { path: [Ident { name: "N", span: 6..7 }], is_absolute: false, span: 6..7 }), span: 0..8 }"#
        ]],
    );

    check(
        &run_parser!(expr(), r#"foo()[{ M }][if true { 1 } else { 3 }]"#),
        expect_test::expect![[
            r#"ArrayElementAccess { array: ArrayElementAccess { array: Call { name: Path { path: [Ident { name: "foo", span: 0..3 }], is_absolute: false, span: 0..3 }, args: [], span: 0..5 }, index: If { condition: Immediate { value: Bool(true), span: 16..20 }, then_block: Block { statements: [], final_expr: Immediate { value: Int(1), span: 23..24 }, span: 21..26 }, else_block: Block { statements: [], final_expr: Immediate { value: Int(3), span: 34..35 }, span: 32..37 }, span: 13..37 }, span: 0..38 }, index: Block(Block { statements: [], final_expr: Path(Path { path: [Ident { name: "M", span: 8..9 }], is_absolute: false, span: 8..9 }), span: 6..11 }), span: 0..12 }"#
        ]],
    );

    check(
        &run_parser!(let_decl(expr()), r#"let x = a[];"#),
        expect_test::expect![[r#"
            @10..11: found "]" but expected "::", "::", "!", "+", "-", "{", "{", "(", "[", "if",  or "cond"
        "#]],
    );

    check(
        &run_parser!(expr(), r#"a[MyEnum::Variant1]"#),
        expect_test::expect![[
            r#"ArrayElementAccess { array: Path(Path { path: [Ident { name: "a", span: 0..1 }], is_absolute: false, span: 0..1 }), index: Path(Path { path: [Ident { name: "MyEnum", span: 2..8 }, Ident { name: "Variant1", span: 10..18 }], is_absolute: false, span: 2..18 }), span: 0..19 }"#
        ]],
    );
}

#[test]
fn tuple_expressions() {
    check(
        &run_parser!(expr(), r#"{0}"#), // This is not a tuple. It is a code block expr.
        expect_test::expect!["Block(Block { statements: [], final_expr: Immediate { value: Int(0), span: 1..2 }, span: 0..3 })"],
    );

    check(
        &run_parser!(expr(), r#"{x: 0}"#), // This is a tuple because the field is named so there is no ambiguity
        expect_test::expect![[
            r#"Tuple { fields: [(Some(Ident { name: "x", span: 1..2 }), Immediate { value: Int(0), span: 4..5 })], span: 0..6 }"#
        ]],
    );

    check(
        &run_parser!(expr(), r#"{0,}"#), // This is a tuple
        expect_test::expect![
            "Tuple { fields: [(None, Immediate { value: Int(0), span: 1..2 })], span: 0..4 }"
        ],
    );

    check(
        &run_parser!(expr(), r#"{x: 0,}"#), // This is a tuple
        expect_test::expect![[
            r#"Tuple { fields: [(Some(Ident { name: "x", span: 1..2 }), Immediate { value: Int(0), span: 4..5 })], span: 0..7 }"#
        ]],
    );

    check(
        &run_parser!(expr(), r#"{0, 1.0, "foo"}"#),
        expect_test::expect![[
            r#"Tuple { fields: [(None, Immediate { value: Int(0), span: 1..2 }), (None, Immediate { value: Real(1.0), span: 4..7 }), (None, Immediate { value: String("foo"), span: 9..14 })], span: 0..15 }"#
        ]],
    );

    check(
        &run_parser!(expr(), r#"{x: 0, y: 1.0, z: "foo"}"#),
        expect_test::expect![[
            r#"Tuple { fields: [(Some(Ident { name: "x", span: 1..2 }), Immediate { value: Int(0), span: 4..5 }), (Some(Ident { name: "y", span: 7..8 }), Immediate { value: Real(1.0), span: 10..13 }), (Some(Ident { name: "z", span: 15..16 }), Immediate { value: String("foo"), span: 18..23 })], span: 0..24 }"#
        ]],
    );

    check(
        &run_parser!(expr(), r#"{0, {1.0, "bar"}, "foo"}"#),
        expect_test::expect![[
            r#"Tuple { fields: [(None, Immediate { value: Int(0), span: 1..2 }), (None, Tuple { fields: [(None, Immediate { value: Real(1.0), span: 5..8 }), (None, Immediate { value: String("bar"), span: 10..15 })], span: 4..16 }), (None, Immediate { value: String("foo"), span: 18..23 })], span: 0..24 }"#
        ]],
    );

    check(
        &run_parser!(expr(), r#"{x: 0, {y: 1.0, "bar"}, z: "foo"}"#),
        expect_test::expect![[
            r#"Tuple { fields: [(Some(Ident { name: "x", span: 1..2 }), Immediate { value: Int(0), span: 4..5 }), (None, Tuple { fields: [(Some(Ident { name: "y", span: 8..9 }), Immediate { value: Real(1.0), span: 11..14 }), (None, Immediate { value: String("bar"), span: 16..21 })], span: 7..22 }), (Some(Ident { name: "z", span: 24..25 }), Immediate { value: String("foo"), span: 27..32 })], span: 0..33 }"#
        ]],
    );

    check(
        &run_parser!(expr(), r#"{ { 42 }, if c { 2 } else { 3 }, foo() }"#),
        expect_test::expect![[
            r#"Tuple { fields: [(None, Block(Block { statements: [], final_expr: Immediate { value: Int(42), span: 4..6 }, span: 2..8 })), (None, If { condition: Path(Path { path: [Ident { name: "c", span: 13..14 }], is_absolute: false, span: 13..14 }), then_block: Block { statements: [], final_expr: Immediate { value: Int(2), span: 17..18 }, span: 15..20 }, else_block: Block { statements: [], final_expr: Immediate { value: Int(3), span: 28..29 }, span: 26..31 }, span: 10..31 }), (None, Call { name: Path { path: [Ident { name: "foo", span: 33..36 }], is_absolute: false, span: 33..36 }, args: [], span: 33..38 })], span: 0..40 }"#
        ]],
    );

    check(
        &run_parser!(
            expr(),
            r#"{ x: { 42 }, y: if c { 2 } else { 3 }, z: foo() }"#
        ),
        expect_test::expect![[
            r#"Tuple { fields: [(Some(Ident { name: "x", span: 2..3 }), Block(Block { statements: [], final_expr: Immediate { value: Int(42), span: 7..9 }, span: 5..11 })), (Some(Ident { name: "y", span: 13..14 }), If { condition: Path(Path { path: [Ident { name: "c", span: 19..20 }], is_absolute: false, span: 19..20 }), then_block: Block { statements: [], final_expr: Immediate { value: Int(2), span: 23..24 }, span: 21..26 }, else_block: Block { statements: [], final_expr: Immediate { value: Int(3), span: 34..35 }, span: 32..37 }, span: 16..37 }), (Some(Ident { name: "z", span: 39..40 }), Call { name: Path { path: [Ident { name: "foo", span: 42..45 }], is_absolute: false, span: 42..45 }, args: [], span: 42..47 })], span: 0..49 }"#
        ]],
    );
}

#[test]
fn tuple_field_accesses() {
    check(
        &run_parser!(expr(), r#"t.0 + t.9999999 + t.x"#),
        expect_test::expect![[
            r#"BinaryOp { op: Add, lhs: BinaryOp { op: Add, lhs: TupleFieldAccess { tuple: Path(Path { path: [Ident { name: "t", span: 0..1 }], is_absolute: false, span: 0..1 }), field: Left(0), span: 0..3 }, rhs: TupleFieldAccess { tuple: Path(Path { path: [Ident { name: "t", span: 6..7 }], is_absolute: false, span: 6..7 }), field: Left(9999999), span: 6..15 }, span: 0..15 }, rhs: TupleFieldAccess { tuple: Path(Path { path: [Ident { name: "t", span: 18..19 }], is_absolute: false, span: 18..19 }), field: Right(Ident { name: "x", span: 20..21 }), span: 18..21 }, span: 0..21 }"#
        ]],
    );

    check(
        &run_parser!(expr(), r#"{0, 1}.0"#),
        expect_test::expect!["TupleFieldAccess { tuple: Tuple { fields: [(None, Immediate { value: Int(0), span: 1..2 }), (None, Immediate { value: Int(1), span: 4..5 })], span: 0..6 }, field: Left(0), span: 0..8 }"],
    );

    check(
        &run_parser!(expr(), r#"{0, 1}.x"#),
        expect_test::expect![[
            r#"TupleFieldAccess { tuple: Tuple { fields: [(None, Immediate { value: Int(0), span: 1..2 }), (None, Immediate { value: Int(1), span: 4..5 })], span: 0..6 }, field: Right(Ident { name: "x", span: 7..8 }), span: 0..8 }"#
        ]],
    );

    check(
        &run_parser!(expr(), r#"t.0 .0"#),
        expect_test::expect![[
            r#"TupleFieldAccess { tuple: TupleFieldAccess { tuple: Path(Path { path: [Ident { name: "t", span: 0..1 }], is_absolute: false, span: 0..1 }), field: Left(0), span: 0..3 }, field: Left(0), span: 0..6 }"#
        ]],
    );

    check(
        &run_parser!(expr(), r#"t.x .y"#),
        expect_test::expect![[
            r#"TupleFieldAccess { tuple: TupleFieldAccess { tuple: Path(Path { path: [Ident { name: "t", span: 0..1 }], is_absolute: false, span: 0..1 }), field: Right(Ident { name: "x", span: 2..3 }), span: 0..3 }, field: Right(Ident { name: "y", span: 5..6 }), span: 0..6 }"#
        ]],
    );

    check(
        &run_parser!(expr(), "t \r .1 .2.2. \n 3 . \t 13 . 1.1"),
        expect_test::expect![[
            r#"TupleFieldAccess { tuple: TupleFieldAccess { tuple: TupleFieldAccess { tuple: TupleFieldAccess { tuple: TupleFieldAccess { tuple: TupleFieldAccess { tuple: TupleFieldAccess { tuple: Path(Path { path: [Ident { name: "t", span: 0..1 }], is_absolute: false, span: 0..1 }), field: Left(1), span: 0..6 }, field: Left(2), span: 0..9 }, field: Left(2), span: 0..11 }, field: Left(3), span: 0..16 }, field: Left(13), span: 0..23 }, field: Left(1), span: 0..27 }, field: Left(1), span: 0..29 }"#
        ]],
    );

    check(
        &run_parser!(expr(), "t \r .x .1.2. \n w . \t t. 3.4"),
        expect_test::expect![[
            r#"TupleFieldAccess { tuple: TupleFieldAccess { tuple: TupleFieldAccess { tuple: TupleFieldAccess { tuple: TupleFieldAccess { tuple: TupleFieldAccess { tuple: TupleFieldAccess { tuple: Path(Path { path: [Ident { name: "t", span: 0..1 }], is_absolute: false, span: 0..1 }), field: Right(Ident { name: "x", span: 5..6 }), span: 0..6 }, field: Left(1), span: 0..9 }, field: Left(2), span: 0..11 }, field: Right(Ident { name: "w", span: 15..16 }), span: 0..16 }, field: Right(Ident { name: "t", span: 21..22 }), span: 0..22 }, field: Left(3), span: 0..25 }, field: Left(4), span: 0..27 }"#
        ]],
    );

    check(
        &run_parser!(expr(), r#"foo().0.1"#),
        expect_test::expect![[
            r#"TupleFieldAccess { tuple: TupleFieldAccess { tuple: Call { name: Path { path: [Ident { name: "foo", span: 0..3 }], is_absolute: false, span: 0..3 }, args: [], span: 0..5 }, field: Left(0), span: 0..7 }, field: Left(1), span: 0..9 }"#
        ]],
    );

    check(
        &run_parser!(expr(), r#"foo().a.b.0.1"#),
        expect_test::expect![[
            r#"TupleFieldAccess { tuple: TupleFieldAccess { tuple: TupleFieldAccess { tuple: TupleFieldAccess { tuple: Call { name: Path { path: [Ident { name: "foo", span: 0..3 }], is_absolute: false, span: 0..3 }, args: [], span: 0..5 }, field: Right(Ident { name: "a", span: 6..7 }), span: 0..7 }, field: Right(Ident { name: "b", span: 8..9 }), span: 0..9 }, field: Left(0), span: 0..11 }, field: Left(1), span: 0..13 }"#
        ]],
    );

    check(
        &run_parser!(expr(), r#"{ {0, 0} }.0"#),
        expect_test::expect!["TupleFieldAccess { tuple: Block(Block { statements: [], final_expr: Tuple { fields: [(None, Immediate { value: Int(0), span: 3..4 }), (None, Immediate { value: Int(0), span: 6..7 })], span: 2..8 }, span: 0..10 }), field: Left(0), span: 0..12 }"],
    );

    check(
        &run_parser!(expr(), r#"{ {0, 0} }.a"#),
        expect_test::expect![[
            r#"TupleFieldAccess { tuple: Block(Block { statements: [], final_expr: Tuple { fields: [(None, Immediate { value: Int(0), span: 3..4 }), (None, Immediate { value: Int(0), span: 6..7 })], span: 2..8 }, span: 0..10 }), field: Right(Ident { name: "a", span: 11..12 }), span: 0..12 }"#
        ]],
    );

    check(
        &run_parser!(expr(), r#"if true { {0, 0} } else { {0, 0} }.0"#),
        expect_test::expect!["TupleFieldAccess { tuple: If { condition: Immediate { value: Bool(true), span: 3..7 }, then_block: Block { statements: [], final_expr: Tuple { fields: [(None, Immediate { value: Int(0), span: 11..12 }), (None, Immediate { value: Int(0), span: 14..15 })], span: 10..16 }, span: 8..18 }, else_block: Block { statements: [], final_expr: Tuple { fields: [(None, Immediate { value: Int(0), span: 27..28 }), (None, Immediate { value: Int(0), span: 30..31 })], span: 26..32 }, span: 24..34 }, span: 0..34 }, field: Left(0), span: 0..36 }"],
    );

    check(
        &run_parser!(expr(), r#"if true { {0, 0} } else { {0, 0} }.x"#),
        expect_test::expect![[
            r#"TupleFieldAccess { tuple: If { condition: Immediate { value: Bool(true), span: 3..7 }, then_block: Block { statements: [], final_expr: Tuple { fields: [(None, Immediate { value: Int(0), span: 11..12 }), (None, Immediate { value: Int(0), span: 14..15 })], span: 10..16 }, span: 8..18 }, else_block: Block { statements: [], final_expr: Tuple { fields: [(None, Immediate { value: Int(0), span: 27..28 }), (None, Immediate { value: Int(0), span: 30..31 })], span: 26..32 }, span: 24..34 }, span: 0..34 }, field: Right(Ident { name: "x", span: 35..36 }), span: 0..36 }"#
        ]],
    );

    // This parses because `1 + 2` is an expression, but it should fail in semantic analysis.
    check(
        &run_parser!(expr(), "1 + 2 .3"),
        expect_test::expect!["BinaryOp { op: Add, lhs: Immediate { value: Int(1), span: 0..1 }, rhs: TupleFieldAccess { tuple: Immediate { value: Int(2), span: 4..5 }, field: Left(3), span: 4..8 }, span: 0..8 }"],
    );

    // This parses because `1 + 2` is an expression, but it should fail in semantic analysis.
    check(
        &run_parser!(expr(), "1 + 2 .a"),
        expect_test::expect![[
            r#"BinaryOp { op: Add, lhs: Immediate { value: Int(1), span: 0..1 }, rhs: TupleFieldAccess { tuple: Immediate { value: Int(2), span: 4..5 }, field: Right(Ident { name: "a", span: 7..8 }), span: 4..8 }, span: 0..8 }"#
        ]],
    );

    check(
        &run_parser!(let_decl(expr()), "let x = t.0xa;"),
        expect_test::expect![[r#"
            @10..13: invalid integer value "0xa" for tuple index
        "#]],
    );

    check(
        &run_parser!(let_decl(expr()), "let x = t.111111111111111111111111111;"),
        expect_test::expect![[r#"
            @10..37: invalid integer value "111111111111111111111111111" for tuple index
        "#]],
    );

    check(
        &run_parser!(let_decl(expr()), "let x = t.111111111111111111111111111.2;"),
        expect_test::expect![[r#"
            @10..37: invalid integer value "111111111111111111111111111" for tuple index
        "#]],
    );

    check(
        &run_parser!(let_decl(expr()), "let x = t.2.111111111111111111111111111;"),
        expect_test::expect![[r#"
            @12..39: invalid integer value "111111111111111111111111111" for tuple index
        "#]],
    );

    check(
        &run_parser!(
            let_decl(expr()),
            "let x = t.222222222222222222222.111111111111111111111111111;"
        ),
        expect_test::expect![[r#"
            @10..31: invalid integer value "222222222222222222222" for tuple index
        "#]],
    );

    check(
        &run_parser!(let_decl(expr()), "let x = t.1e5;"),
        expect_test::expect![[r#"
            @10..13: invalid value "1e5" for tuple index
        "#]],
    );

    check(
        &run_parser!(let_decl(expr()), "let bad_tuple:{} = {};"),
        expect_test::expect![[r#"
            @14..16: empty tuple types are not allowed
            @19..21: empty tuple expressions are not allowed
        "#]],
    );
}

#[test]
fn cond_exprs() {
    check(
        &run_parser!(cond_expr(expr()), r#"cond { else => a }"#),
        expect_test::expect![[
            r#"Cond { branches: [], else_result: Path(Path { path: [Ident { name: "a", span: 15..16 }], is_absolute: false, span: 15..16 }), span: 0..18 }"#
        ]],
    );

    check(
        &run_parser!(cond_expr(expr()), r#"cond { else => { a } }"#),
        expect_test::expect![[
            r#"Cond { branches: [], else_result: Block(Block { statements: [], final_expr: Path(Path { path: [Ident { name: "a", span: 17..18 }], is_absolute: false, span: 17..18 }), span: 15..20 }), span: 0..22 }"#
        ]],
    );

    check(
        &run_parser!(cond_expr(expr()), r#"cond { a => b, else => c }"#),
        expect_test::expect![[
            r#"Cond { branches: [CondBranch { condition: Path(Path { path: [Ident { name: "a", span: 7..8 }], is_absolute: false, span: 7..8 }), result: Path(Path { path: [Ident { name: "b", span: 12..13 }], is_absolute: false, span: 12..13 }), span: 7..14 }], else_result: Path(Path { path: [Ident { name: "c", span: 23..24 }], is_absolute: false, span: 23..24 }), span: 0..26 }"#
        ]],
    );

    check(
        &run_parser!(cond_expr(expr()), r#"cond { a => { b }, else => c, }"#),
        expect_test::expect![[
            r#"Cond { branches: [CondBranch { condition: Path(Path { path: [Ident { name: "a", span: 7..8 }], is_absolute: false, span: 7..8 }), result: Block(Block { statements: [], final_expr: Path(Path { path: [Ident { name: "b", span: 14..15 }], is_absolute: false, span: 14..15 }), span: 12..17 }), span: 7..18 }], else_result: Path(Path { path: [Ident { name: "c", span: 27..28 }], is_absolute: false, span: 27..28 }), span: 0..31 }"#
        ]],
    );

    check(
        &run_parser!(
            cond_expr(expr()),
            r#"cond { a => b, { true } => d, else => f, }"#
        ),
        expect_test::expect![[
            r#"Cond { branches: [CondBranch { condition: Path(Path { path: [Ident { name: "a", span: 7..8 }], is_absolute: false, span: 7..8 }), result: Path(Path { path: [Ident { name: "b", span: 12..13 }], is_absolute: false, span: 12..13 }), span: 7..14 }, CondBranch { condition: Block(Block { statements: [], final_expr: Immediate { value: Bool(true), span: 17..21 }, span: 15..23 }), result: Path(Path { path: [Ident { name: "d", span: 27..28 }], is_absolute: false, span: 27..28 }), span: 15..29 }], else_result: Path(Path { path: [Ident { name: "f", span: 38..39 }], is_absolute: false, span: 38..39 }), span: 0..42 }"#
        ]],
    );

    check(
        &run_parser!(cond_expr(expr()), r#"cond { a => b, }"#),
        expect_test::expect![[r#"
            @15..16: found "}" but expected "::", "::", "!", "+", "-", "{", "{", "(", "[", "if", "else",  or "cond"
        "#]],
    );

    check(
        &run_parser!(cond_expr(expr()), r#"cond { else => a, b => c }"#),
        expect_test::expect![[r#"
            @18..19: found "b" but expected "}"
        "#]],
    );
}

#[test]
fn casting() {
    check(
        &run_parser!(expr(), r#"(5 as int) as real as int"#),
        expect_test::expect!["Cast { value: Cast { value: Cast { value: Immediate { value: Int(5), span: 1..2 }, ty: Primitive { kind: Int, span: 6..9 }, span: 1..9 }, ty: Primitive { kind: Real, span: 14..18 }, span: 1..18 }, ty: Primitive { kind: Int, span: 22..25 }, span: 1..25 }"],
    );

    check(
        &run_parser!(expr(), r#"t.0.1 as real * a[5][3] as int"#),
        expect_test::expect![[
            r#"BinaryOp { op: Mul, lhs: Cast { value: TupleFieldAccess { tuple: TupleFieldAccess { tuple: Path(Path { path: [Ident { name: "t", span: 0..1 }], is_absolute: false, span: 0..1 }), field: Left(0), span: 0..3 }, field: Left(1), span: 0..5 }, ty: Primitive { kind: Real, span: 9..13 }, span: 0..13 }, rhs: Cast { value: ArrayElementAccess { array: ArrayElementAccess { array: Path(Path { path: [Ident { name: "a", span: 16..17 }], is_absolute: false, span: 16..17 }), index: Immediate { value: Int(3), span: 21..22 }, span: 16..23 }, index: Immediate { value: Int(5), span: 18..19 }, span: 16..20 }, ty: Primitive { kind: Int, span: 27..30 }, span: 16..30 }, span: 0..30 }"#
        ]],
    );

    check(
        &run_parser!(
            let_decl(expr()),
            r#"let x = foo() as real as { int, real };"#
        ),
        expect_test::expect![[
            r#"Let { name: Ident { name: "x", span: 4..5 }, ty: None, init: Some(Cast { value: Cast { value: Call { name: Path { path: [Ident { name: "foo", span: 8..11 }], is_absolute: false, span: 8..11 }, args: [], span: 8..13 }, ty: Primitive { kind: Real, span: 17..21 }, span: 8..21 }, ty: Tuple { fields: [(None, Primitive { kind: Int, span: 27..30 }), (None, Primitive { kind: Real, span: 32..36 })], span: 25..38 }, span: 8..38 }), span: 0..39 }"#
        ]],
    );

    check(
        &run_parser!(let_decl(expr()), r#"let x = 5 as;"#),
        expect_test::expect![[r#"
            @12..13: found ";" but expected "::", "{", "real", "int", "bool",  or "string"
        "#]],
    );
}

#[test]
fn in_expr() {
    check(
        &run_parser!(expr(), r#"x in { 1, 2 }"#),
        expect_test::expect![[
            r#"In { value: Path(Path { path: [Ident { name: "x", span: 0..1 }], is_absolute: false, span: 0..1 }), collection: Tuple { fields: [(None, Immediate { value: Int(1), span: 7..8 }), (None, Immediate { value: Int(2), span: 10..11 })], span: 5..13 }, span: 0..13 }"#
        ]],
    );

    check(
        &run_parser!(expr(), r#"x in [ 1, 2 ] in { true, false }"#),
        expect_test::expect![[
            r#"In { value: Path(Path { path: [Ident { name: "x", span: 0..1 }], is_absolute: false, span: 0..1 }), collection: In { value: Array { elements: [Immediate { value: Int(1), span: 7..8 }, Immediate { value: Int(2), span: 10..11 }], span: 5..13 }, collection: Tuple { fields: [(None, Immediate { value: Bool(true), span: 19..23 }), (None, Immediate { value: Bool(false), span: 25..30 })], span: 17..32 }, span: 5..32 }, span: 0..32 }"#
        ]],
    );

    check(
        &run_parser!(expr(), r#"x as int in { 1, 2 }"#),
        expect_test::expect![[
            r#"In { value: Cast { value: Path(Path { path: [Ident { name: "x", span: 0..1 }], is_absolute: false, span: 0..1 }), ty: Primitive { kind: Int, span: 5..8 }, span: 0..8 }, collection: Tuple { fields: [(None, Immediate { value: Int(1), span: 14..15 }), (None, Immediate { value: Int(2), span: 17..18 })], span: 12..20 }, span: 0..20 }"#
        ]],
    );

    check(
        &run_parser!(expr(), r#"[1] in foo() in [[1]]"#),
        expect_test::expect![[
            r#"In { value: Array { elements: [Immediate { value: Int(1), span: 1..2 }], span: 0..3 }, collection: In { value: Call { name: Path { path: [Ident { name: "foo", span: 7..10 }], is_absolute: false, span: 7..10 }, args: [], span: 7..12 }, collection: Array { elements: [Array { elements: [Immediate { value: Int(1), span: 18..19 }], span: 17..20 }], span: 16..21 }, span: 7..21 }, span: 0..21 }"#
        ]],
    );

    check(
        &run_parser!(let_decl(expr()), r#"let x = 5 in;"#),
        expect_test::expect![[r#"
            @12..13: found ";" but expected "::", "::", "!", "+", "-", "{", "{", "(", "[", "if",  or "cond"
        "#]],
    );
}

#[test]
fn basic_program() {
    let src = r#"
let low_val: real = 1.23;
let high_val = 4.56;        // Implicit type.

// Here's the constraints.
constraint mid > low_val * 2.0;
constraint mid < high_val;

solve minimize mid;
"#;

    check(
        &run_parser!(yurt_program(), src),
        expect_test::expect![[
            r#"[Let { name: Ident { name: "low_val", span: 5..12 }, ty: Some(Primitive { kind: Real, span: 14..18 }), init: Some(Immediate { value: Real(1.23), span: 21..25 }), span: 1..26 }, Let { name: Ident { name: "high_val", span: 31..39 }, ty: None, init: Some(Immediate { value: Real(4.56), span: 42..46 }), span: 27..47 }, Constraint { expr: BinaryOp { op: GreaterThan, lhs: Path(Path { path: [Ident { name: "mid", span: 112..115 }], is_absolute: false, span: 112..115 }), rhs: BinaryOp { op: Mul, lhs: Path(Path { path: [Ident { name: "low_val", span: 118..125 }], is_absolute: false, span: 118..125 }), rhs: Immediate { value: Real(2.0), span: 128..131 }, span: 118..131 }, span: 112..131 }, span: 101..132 }, Constraint { expr: BinaryOp { op: LessThan, lhs: Path(Path { path: [Ident { name: "mid", span: 144..147 }], is_absolute: false, span: 144..147 }), rhs: Path(Path { path: [Ident { name: "high_val", span: 150..158 }], is_absolute: false, span: 150..158 }), span: 144..158 }, span: 133..159 }, Solve { directive: Minimize(Path { path: [Ident { name: "mid", span: 176..179 }], is_absolute: false, span: 176..179 }), span: 161..180 }]"#
        ]],
    );
}

#[test]
fn fn_errors() {
    check(
        &run_parser!(yurt_program(), "fn foo() {5}"),
        expect_test::expect![[r#"
            @9..10: found "{" but expected "->"
        "#]],
    );

    check(
        &run_parser!(yurt_program(), "fn foo() -> real {}"),
        expect_test::expect![[r#"
            @18..19: found "}" but expected "::", "::", "!", "+", "-", "{", "{", "(", "[", "if", "cond", "let", "state",  or "constraint"
        "#]],
    );
}

#[test]
fn out_of_order_decls() {
    let src = r#"
solve maximize low;
constraint low < high;
let high = 2.0;
solve satisfy;
let low = 1.0;
"#;

    check(
        &run_parser!(yurt_program(), src),
        expect_test::expect![[
            r#"[Solve { directive: Maximize(Path { path: [Ident { name: "low", span: 16..19 }], is_absolute: false, span: 16..19 }), span: 1..20 }, Constraint { expr: BinaryOp { op: LessThan, lhs: Path(Path { path: [Ident { name: "low", span: 32..35 }], is_absolute: false, span: 32..35 }), rhs: Path(Path { path: [Ident { name: "high", span: 38..42 }], is_absolute: false, span: 38..42 }), span: 32..42 }, span: 21..43 }, Let { name: Ident { name: "high", span: 48..52 }, ty: None, init: Some(Immediate { value: Real(2.0), span: 55..58 }), span: 44..59 }, Solve { directive: Satisfy, span: 60..74 }, Let { name: Ident { name: "low", span: 79..82 }, ty: None, init: Some(Immediate { value: Real(1.0), span: 85..88 }), span: 75..89 }]"#
        ]],
    );
}

#[test]
fn keywords_as_identifiers_errors() {
    for keyword in KEYWORDS {
        let src = format!("let {keyword} = 5;");
        assert_eq!(
            &run_parser!(yurt_program(), &src),
            &format!(
                "@4..{}: expected identifier, found keyword \"{keyword}\"\n",
                4 + format!("{keyword}").len() // End of the error span
            ),
            "Check \"identifier as keyword\" error for  keyword \"{}\"",
            keyword
        );
    }
}

#[test]
fn test_parse_str_to_ast() {
    check(
        &format!("{:?}", parse_str_to_ast("let x = 5;", "my_file")),
        expect_test::expect![[
            r#"Ok([Let { name: Ident { name: "x", span: 4..5 }, ty: None, init: Some(Immediate { value: Int(5), span: 8..9 }), span: 0..10 }])"#
        ]],
    );
    check(
        &format!("{:?}", parse_str_to_ast("let x = 5", "my_file")),
        expect_test::expect![[r#"Err(could not compile "my_file" due to previous error)"#]],
    );
    check(
        &format!("{:?}", parse_str_to_ast("@ @", "my_file")),
        expect_test::expect![[r#"Err(could not compile "my_file" due to 2 previous errors)"#]],
    );
}

#[test]
fn big_ints() {
    check(
        &run_parser!(
            let_decl(expr()),
            "let blah = 1234567890123456789012345678901234567890;"
        ),
        expect_test::expect![[
            r#"Let { name: Ident { name: "blah", span: 4..8 }, ty: None, init: Some(Immediate { value: BigInt(1234567890123456789012345678901234567890), span: 11..51 }), span: 0..52 }"#
        ]],
    );
    check(
        &run_parser!(
            let_decl(expr()),
            "let blah = 0xfeedbadf00d2adeadcafed00dbabeface;"
        ),
        // Confirmed by using the Python REPL to convert from hex to dec...
        expect_test::expect![[
            r#"Let { name: Ident { name: "blah", span: 4..8 }, ty: None, init: Some(Immediate { value: BigInt(5421732407698601623698172315373246806734), span: 11..46 }), span: 0..47 }"#
        ]],
    );
    check(
        &run_parser!(
            expr(),
            "0b110100101001010101010101010101010011010011010101010101010101010101010101010 + \
            0b01001001010110101010101001010101010010100100101001010010100100100001010"
        ),
        // Again confirmed using the Python REPL.  Handy.
        expect_test::expect!["BinaryOp { op: Add, lhs: Immediate { value: BigInt(31076614848392666458794), span: 0..77 }, rhs: Immediate { value: BigInt(676572722683907229962), span: 80..153 }, span: 0..153 }"]
    );
}

#[test]
fn interface_test() {
    let src = r#"
interface Foo {
    fn foo(x: real, y: int[5]) -> real;
    fn bar(x: bool,) -> real;
    fn baz() -> { int, real };
}
"#;

    check(
        &run_parser!(interface_decl(expr()), src),
        expect_test::expect![[
            r#"Interface(InterfaceDecl { name: Ident { name: "Foo", span: 11..14 }, functions: [FnSig { name: Ident { name: "foo", span: 24..27 }, params: [(Ident { name: "x", span: 28..29 }, Primitive { kind: Real, span: 31..35 }), (Ident { name: "y", span: 37..38 }, Array { ty: Primitive { kind: Int, span: 40..43 }, range: Immediate { value: Int(5), span: 44..45 }, span: 40..46 })], return_type: Primitive { kind: Real, span: 51..55 }, span: 21..55 }, FnSig { name: Ident { name: "bar", span: 64..67 }, params: [(Ident { name: "x", span: 68..69 }, Primitive { kind: Bool, span: 71..75 })], return_type: Primitive { kind: Real, span: 81..85 }, span: 61..85 }, FnSig { name: Ident { name: "baz", span: 94..97 }, params: [], return_type: Tuple { fields: [(None, Primitive { kind: Int, span: 105..108 }), (None, Primitive { kind: Real, span: 110..114 })], span: 103..116 }, span: 91..116 }], span: 1..119 })"#
        ]],
    );

    check(
        &run_parser!(interface_decl(expr()), "interface Foo {}"),
        expect_test::expect![[
            r#"Interface(InterfaceDecl { name: Ident { name: "Foo", span: 10..13 }, functions: [], span: 0..16 })"#
        ]],
    );
}

#[test]
fn contract_test() {
    check(
        &run_parser!(contract_decl(expr()), "contract Foo(0) {}"),
        expect_test::expect![[
            r#"Contract(ContractDecl { name: Ident { name: "Foo", span: 9..12 }, id: Immediate { value: Int(0), span: 13..14 }, interfaces: [], functions: [], span: 0..18 })"#
        ]],
    );

    check(
        &run_parser!(
            contract_decl(expr()),
            "contract Foo(if true {0} else {1}) {}"
        ),
        expect_test::expect![[
            r#"Contract(ContractDecl { name: Ident { name: "Foo", span: 9..12 }, id: If { condition: Immediate { value: Bool(true), span: 16..20 }, then_block: Block { statements: [], final_expr: Immediate { value: Int(0), span: 22..23 }, span: 21..24 }, else_block: Block { statements: [], final_expr: Immediate { value: Int(1), span: 31..32 }, span: 30..33 }, span: 13..33 }, interfaces: [], functions: [], span: 0..37 })"#
        ]],
    );

    check(
        &run_parser!(
            contract_decl(expr()),
            "contract Foo(0) implements X::Bar, ::Y::Baz {}"
        ),
        expect_test::expect![[
            r#"Contract(ContractDecl { name: Ident { name: "Foo", span: 9..12 }, id: Immediate { value: Int(0), span: 13..14 }, interfaces: [Path { path: [Ident { name: "X", span: 27..28 }, Ident { name: "Bar", span: 30..33 }], is_absolute: false, span: 27..33 }, Path { path: [Ident { name: "Y", span: 37..38 }, Ident { name: "Baz", span: 40..43 }], is_absolute: true, span: 35..43 }], functions: [], span: 0..46 })"#
        ]],
    );

    check(
        &run_parser!(
            contract_decl(expr()),
            "contract Foo(0) implements Bar { fn baz(x: real) -> int; }"
        ),
        expect_test::expect![[
            r#"Contract(ContractDecl { name: Ident { name: "Foo", span: 9..12 }, id: Immediate { value: Int(0), span: 13..14 }, interfaces: [Path { path: [Ident { name: "Bar", span: 27..30 }], is_absolute: false, span: 27..30 }], functions: [FnSig { name: Ident { name: "baz", span: 36..39 }, params: [(Ident { name: "x", span: 40..41 }, Primitive { kind: Real, span: 43..47 })], return_type: Primitive { kind: Int, span: 52..55 }, span: 33..55 }], span: 0..58 })"#
        ]],
    );

    check(
        &run_parser!(contract_decl(expr()), "contract Foo { }"),
        expect_test::expect![[r#"
            @13..14: found "{" but expected "("
        "#]],
    );

    check(
        &run_parser!(contract_decl(expr()), "contract Foo(0) implements { }"),
        expect_test::expect![[r#"
            @27..28: found "{" but expected "::"
        "#]],
    );
}

#[test]
fn extern_test() {
    check(
        &run_parser!(extern_decl(expr()), "extern {}"),
        expect_test::expect!["Extern { functions: [], span: 0..9 }"],
    );
    check(
        &run_parser!(extern_decl(expr()), "extern { fn foo() -> string; }"),
        expect_test::expect![[
            r#"Extern { functions: [FnSig { name: Ident { name: "foo", span: 12..15 }, params: [], return_type: Primitive { kind: String, span: 21..27 }, span: 9..27 }], span: 0..30 }"#
        ]],
    );
    check(
        &run_parser!(
            extern_decl(expr()),
            "extern { fn foo(x: int, y: real) -> int; }"
        ),
        expect_test::expect![[
            r#"Extern { functions: [FnSig { name: Ident { name: "foo", span: 12..15 }, params: [(Ident { name: "x", span: 16..17 }, Primitive { kind: Int, span: 19..22 }), (Ident { name: "y", span: 24..25 }, Primitive { kind: Real, span: 27..31 })], return_type: Primitive { kind: Int, span: 36..39 }, span: 9..39 }], span: 0..42 }"#
        ]],
    );
    check(
        &run_parser!(
            extern_decl(expr()),
            "extern { fn foo() -> int; fn bar() -> real; }"
        ),
        expect_test::expect![[
            r#"Extern { functions: [FnSig { name: Ident { name: "foo", span: 12..15 }, params: [], return_type: Primitive { kind: Int, span: 21..24 }, span: 9..24 }, FnSig { name: Ident { name: "bar", span: 29..32 }, params: [], return_type: Primitive { kind: Real, span: 38..42 }, span: 26..42 }], span: 0..45 }"#
        ]],
    );
    check(
        &run_parser!(extern_decl(expr()), "extern { fn foo(); }"),
        expect_test::expect![[r#"
            @17..18: found ";" but expected "->"
        "#]],
    );
}<|MERGE_RESOLUTION|>--- conflicted
+++ resolved
@@ -61,15 +61,6 @@
         expect_test::expect!["Tuple { fields: [(None, Primitive { kind: Int, span: 1..4 }), (None, Tuple { fields: [(None, Primitive { kind: Real, span: 7..11 }), (None, Primitive { kind: Int, span: 13..16 })], span: 6..17 }), (None, Primitive { kind: String, span: 19..25 })], span: 0..26 }"
         ],
     );
-<<<<<<< HEAD
-=======
-    check(
-        &run_parser!(type_(expr()), "custom_type"),
-        expect_test::expect![[
-            r#"CustomType { path: Path { path: [Ident { name: "custom_type", span: 0..11 }], is_absolute: false, span: 0..11 }, span: 0..11 }"#
-        ]],
-    );
->>>>>>> cdce5ea4
 }
 
 #[test]
