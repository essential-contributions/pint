--- conflicted
+++ resolved
@@ -61,15 +61,12 @@
             "Tuple([(None, Int), (None, Tuple([(None, Real), (None, Int)])), (None, String)])"
         ],
     );
-<<<<<<< HEAD
-=======
     check(
         &run_parser!(type_(expr()), "custom_type"),
         expect_test::expect![[
             r#"CustomType(Path { path: [Ident { name: "custom_type", span: 0..11 }], is_absolute: false, span: 0..11 })"#
         ]],
     );
->>>>>>> be1c557d
 }
 
 #[test]
@@ -736,53 +733,6 @@
         expect_test::expect![[
             r#"Let { name: Ident { name: "e", span: 17..18 }, ty: Some(CustomType(Path { path: [Ident { name: "path", span: 22..26 }, Ident { name: "to", span: 28..30 }, Ident { name: "MyEnum", span: 32..38 }], is_absolute: true, span: 20..38 })), init: None, span: 13..39 }"#
         ]],
-    );
-}
-
-#[test]
-fn custom_types() {
-    check(
-        &run_parser!(type_(expr()), "custom_type"),
-        expect_test::expect![[
-            r#"CustomType(Ident { path: ["custom_type"], is_absolute: false })"#
-        ]],
-    );
-    check(
-        &run_parser!(type_decl(expr()), "type MyInt = int;"),
-        expect_test::expect![r#"NewType { name: "MyInt", ty: Int, name_span: 5..10 }"#],
-    );
-    check(
-        &run_parser!(type_decl(expr()), "type MyReal = real;"),
-        expect_test::expect![r#"NewType { name: "MyReal", ty: Real, name_span: 5..11 }"#],
-    );
-    check(
-        &run_parser!(type_decl(expr()), "type MyBool = bool;"),
-        expect_test::expect![r#"NewType { name: "MyBool", ty: Bool, name_span: 5..11 }"#],
-    );
-    check(
-        &run_parser!(type_decl(expr()), "type MyString = string;"),
-        expect_test::expect![r#"NewType { name: "MyString", ty: String, name_span: 5..13 }"#],
-    );
-    check(
-        &run_parser!(type_decl(expr()), "type IntArray = int[5];"),
-        expect_test::expect![
-            r#"NewType { name: "IntArray", ty: Array { ty: Int, range: Immediate(Int(5)) }, name_span: 5..13 }"#
-        ],
-    );
-    check(
-        &run_parser!(
-            type_decl(expr()),
-            "type MyTuple = { int, real, z: string };"
-        ),
-        expect_test::expect![[
-            r#"NewType { name: "MyTuple", ty: Tuple([(None, Int), (None, Real), (Some("z"), String)]), name_span: 5..12 }"#
-        ]],
-    );
-    check(
-        &run_parser!(type_decl(expr()), "type MyAliasInt = MyInt;"),
-        expect_test::expect![
-            r#"NewType { name: "MyAliasInt", ty: CustomType(Ident { path: ["MyInt"], is_absolute: false }), name_span: 5..15 }"#
-        ],
     );
 }
 
