use crate::{
    error::CompileError,
    lexer::{self, KEYWORDS},
    parser::*,
};
use chumsky::Stream;

// To-do tests:
// - block - constraints { .. }
// - parens in expressions
// - unary negation, boolean not
// - can't have keywords as idents

#[cfg(test)]
macro_rules! run_parser {
    ($parser: expr, $source: expr) => {{
        let (toks, errs) = lexer::lex($source);
        assert!(errs.is_empty());
        let token_stream = Stream::from_iter($source.len()..$source.len(), toks.into_iter());
        match $parser.parse(token_stream) {
            Ok(ast) => format!("{:?}", ast),
            Err(errors) => format!(
                "{}",
                // Print each error on one line. For each error, start with the span.
                errors.iter().fold(String::new(), |acc, error| {
                    let span = CompileError::Parse {
                        error: error.clone(),
                    }
                    .span();
                    format!("{}@{}..{}: {}\n", acc, span.start, span.end(), error)
                })
            ),
        }
    }};
}

#[cfg(test)]
fn check(actual: &str, expect: expect_test::Expect) {
    expect.assert_eq(actual);
}

#[test]
fn types() {
    check(&run_parser!(type_(), "int"), expect_test::expect!["Int"]);
    check(&run_parser!(type_(), "real"), expect_test::expect!["Real"]);
    check(&run_parser!(type_(), "bool"), expect_test::expect!["Bool"]);
    check(
        &run_parser!(type_(), "string"),
        expect_test::expect!["String"],
    );
    check(
        &run_parser!(type_(), "(int, real, string)"),
        expect_test::expect!["Tuple([Int, Real, String])"],
    );
    check(
        &run_parser!(type_(), "(int, (real, int), string)"),
        expect_test::expect!["Tuple([Int, Tuple([Real, Int]), String])"],
    );
}

#[test]
<<<<<<< HEAD
fn immediates() {
    check(
        &run_parser!(immediate(), "0x88;"),
        expect_test::expect![[r#"Int(136)"#]],
    );
    check(
        &run_parser!(immediate(), "0b111;"),
        expect_test::expect![[r#"Int(7)"#]],
    );
    check(
        &run_parser!(immediate(), "1;"),
        expect_test::expect![[r#"Int(1)"#]],
    );
    check(
        &run_parser!(immediate(), "0x4f3f4f3f4f3f4f3f4f3f4f3f4f;"),
        expect_test::expect![[r#"BigInt(6278618198356320102092284837711)"#]],
    );
    check(
        &run_parser!(immediate(), "0b1000000000000000000000000000000000000000000000000000000000000000000000000000000000000;"),
        expect_test::expect![[r#"BigInt(19342813113834066795298816)"#]],
    );
    check(
        &run_parser!(immediate(), "9223372036854775808;"),
        expect_test::expect![[r#"BigInt(9223372036854775808)"#]],
    );
    check(
        &run_parser!(immediate(), "1.3;"),
        expect_test::expect![[r#"Real(1.3)"#]],
    );
}

#[test]
fn let_decls() {
=======
fn use_statements() {
>>>>>>> 7747cbcf
    check(
        &run_parser!(yurt_program(), "use *; use ::*;"),
        expect_test::expect!["[Use { is_absolute: false, use_tree: Glob }, Use { is_absolute: true, use_tree: Glob }]"],
    );

    check(
        &run_parser!(yurt_program(), "use {}; use ::{};"),
        expect_test::expect!["[Use { is_absolute: false, use_tree: Group { imports: [] } }, Use { is_absolute: true, use_tree: Group { imports: [] } }]"],
    );

    check(
        &run_parser!(yurt_program(), "use a; use ::a; use ::a as b;"),
        expect_test::expect![[
            r#"[Use { is_absolute: false, use_tree: Name { name: Ident("a") } }, Use { is_absolute: true, use_tree: Name { name: Ident("a") } }, Use { is_absolute: true, use_tree: Alias { name: Ident("a"), alias: Ident("b") } }]"#
        ]],
    );

    check(
        &run_parser!(yurt_program(), "use a::b; use ::a::b; use ::a::b as c;"),
        expect_test::expect![[
            r#"[Use { is_absolute: false, use_tree: Path { prefix: Ident("a"), suffix: Name { name: Ident("b") } } }, Use { is_absolute: true, use_tree: Path { prefix: Ident("a"), suffix: Name { name: Ident("b") } } }, Use { is_absolute: true, use_tree: Path { prefix: Ident("a"), suffix: Alias { name: Ident("b"), alias: Ident("c") } } }]"#
        ]],
    );

    check(
        &run_parser!(yurt_program(), "use a::{b, c as d};"),
        expect_test::expect![[
            r#"[Use { is_absolute: false, use_tree: Path { prefix: Ident("a"), suffix: Group { imports: [Name { name: Ident("b") }, Alias { name: Ident("c"), alias: Ident("d") }] } } }]"#
        ]],
    );

    check(
        &run_parser!(yurt_program(), "use ::a::{*, c as d};"),
        expect_test::expect![[
            r#"[Use { is_absolute: true, use_tree: Path { prefix: Ident("a"), suffix: Group { imports: [Glob, Alias { name: Ident("c"), alias: Ident("d") }] } } }]"#
        ]],
    );

    check(
        &run_parser!(yurt_program(), "use ::a::{*, c as d};"),
        expect_test::expect![[
            r#"[Use { is_absolute: true, use_tree: Path { prefix: Ident("a"), suffix: Group { imports: [Glob, Alias { name: Ident("c"), alias: Ident("d") }] } } }]"#
        ]],
    );

    check(
        &run_parser!(yurt_program(), "use a::{{*}, {c as d, { e as f, * }}};"),
        expect_test::expect![[
            r#"[Use { is_absolute: false, use_tree: Path { prefix: Ident("a"), suffix: Group { imports: [Group { imports: [Glob] }, Group { imports: [Alias { name: Ident("c"), alias: Ident("d") }, Group { imports: [Alias { name: Ident("e"), alias: Ident("f") }, Glob] }] }] } } }]"#
        ]],
    );

    // Errors - TODO: imporve these
    check(
        &run_parser!(use_statement(), "use ;"),
        expect_test::expect![[r#"
            @4..5: found ";" but expected "::", "*",  or "{"
        "#]],
    );

    check(
        &run_parser!(use_statement(), "use ::;"),
        expect_test::expect![[r#"
            @6..7: found ";" but expected "*",  or "{"
        "#]],
    );

    check(
        &run_parser!(use_statement(), "use a::;"),
        expect_test::expect![[r#"
            @5..7: found "::" but expected ";"
        "#]],
    );

    check(
        &run_parser!(use_statement(), "use * as b;"),
        expect_test::expect![[r#"
            @6..8: found "as" but expected ";"
        "#]],
    );

    check(
        &run_parser!(use_statement(), "use a::{* as d};"),
        expect_test::expect![[r#"
            @5..7: found "::" but expected ";"
        "#]],
    );
}

#[test]
fn let_decls() {
    check(
        &run_parser!(let_decl(expr()), "let blah;"),
        expect_test::expect![[r#"
            @0..9: type annotation or initializer needed for variable "blah"
        "#]],
    );
    check(
        &run_parser!(let_decl(expr()), "let blah = 1.0;"),
        expect_test::expect![[
            r#"Let(LetDecl { name: Ident("blah"), ty: None, init: Some(Immediate(Real(1.0))) })"#
        ]],
    );
    check(
        &run_parser!(let_decl(expr()), "let blah: real = 1.0;"),
        expect_test::expect![[
            r#"Let(LetDecl { name: Ident("blah"), ty: Some(Real), init: Some(Immediate(Real(1.0))) })"#
        ]],
    );
    check(
        &run_parser!(let_decl(expr()), "let blah: real;"),
        expect_test::expect![[
            r#"Let(LetDecl { name: Ident("blah"), ty: Some(Real), init: None })"#
        ]],
    );
    check(
        &run_parser!(let_decl(expr()), "let blah = 1;"),
        expect_test::expect![[
            r#"Let(LetDecl { name: Ident("blah"), ty: None, init: Some(Immediate(Int(1))) })"#
        ]],
    );
    check(
        &run_parser!(let_decl(expr()), "let blah: int = 1;"),
        expect_test::expect![[
            r#"Let(LetDecl { name: Ident("blah"), ty: Some(Int), init: Some(Immediate(Int(1))) })"#
        ]],
    );
    check(
        &run_parser!(let_decl(expr()), "let blah: int;"),
        expect_test::expect![[
            r#"Let(LetDecl { name: Ident("blah"), ty: Some(Int), init: None })"#
        ]],
    );
    check(
        &run_parser!(let_decl(expr()), "let blah = true;"),
        expect_test::expect![[
            r#"Let(LetDecl { name: Ident("blah"), ty: None, init: Some(Immediate(Bool(true))) })"#
        ]],
    );
    check(
        &run_parser!(let_decl(expr()), "let blah: bool = false;"),
        expect_test::expect![[
            r#"Let(LetDecl { name: Ident("blah"), ty: Some(Bool), init: Some(Immediate(Bool(false))) })"#
        ]],
    );
    check(
        &run_parser!(let_decl(expr()), "let blah: bool;"),
        expect_test::expect![[
            r#"Let(LetDecl { name: Ident("blah"), ty: Some(Bool), init: None })"#
        ]],
    );
    check(
        &run_parser!(let_decl(expr()), r#"let blah = "hello";"#),
        expect_test::expect![[
            r#"Let(LetDecl { name: Ident("blah"), ty: None, init: Some(Immediate(String("hello"))) })"#
        ]],
    );
    check(
        &run_parser!(let_decl(expr()), r#"let blah: string = "hello";"#),
        expect_test::expect![[
            r#"Let(LetDecl { name: Ident("blah"), ty: Some(String), init: Some(Immediate(String("hello"))) })"#
        ]],
    );
    check(
        &run_parser!(let_decl(expr()), r#"let blah: string;"#),
        expect_test::expect![[
            r#"Let(LetDecl { name: Ident("blah"), ty: Some(String), init: None })"#
        ]],
    );
}

#[test]
fn constraint_decls() {
    // Argument just needs to be any expression, as far as the parser is concerned.
    check(
        &run_parser!(constraint_decl(expr()), "constraint blah;"),
        expect_test::expect![[r#"Constraint(Ident(Ident("blah")))"#]],
    );
}

#[test]
fn solve_decls() {
    check(
        &run_parser!(solve_decl(), "solve satisfy;"),
        expect_test::expect!["Solve(Satisfy)"],
    );
    check(
        &run_parser!(solve_decl(), "solve minimize foo;"),
        expect_test::expect![[r#"Solve(Minimize(Ident("foo")))"#]],
    );
    check(
        &run_parser!(solve_decl(), "solve maximize foo;"),
        expect_test::expect![[r#"Solve(Maximize(Ident("foo")))"#]],
    );

    check(
        &run_parser!(solve_decl(), "solve world hunger;"),
        expect_test::expect![[r#"
            @6..11: found "world" but expected "maximize", "minimize",  or "satisfy"
        "#]],
    );
}

#[test]
fn basic_exprs() {
    check(
        &run_parser!(expr(), "123"),
        expect_test::expect!["Immediate(Int(123))"],
    );
    check(
        &run_parser!(expr(), "foo"),
        expect_test::expect![[r#"Ident(Ident("foo"))"#]],
    );
}

#[test]
fn unary_op_exprs() {
    check(
        &run_parser!(expr(), "!a"),
        expect_test::expect![[r#"UnaryOp { op: Not, expr: Ident(Ident("a")) }"#]],
    );
    check(
        &run_parser!(expr(), "+a"),
        expect_test::expect![[r#"UnaryOp { op: Pos, expr: Ident(Ident("a")) }"#]],
    );
    check(
        &run_parser!(expr(), "-a"),
        expect_test::expect![[r#"UnaryOp { op: Neg, expr: Ident(Ident("a")) }"#]],
    );
    check(
        &run_parser!(expr(), "+7"),
        expect_test::expect![[r#"UnaryOp { op: Pos, expr: Immediate(Int(7)) }"#]],
    );
    check(
        &run_parser!(expr(), "+3.4"),
        expect_test::expect![[r#"UnaryOp { op: Pos, expr: Immediate(Real(3.4)) }"#]],
    );
    check(
        &run_parser!(expr(), "+0x456"),
        expect_test::expect![[r#"UnaryOp { op: Pos, expr: Immediate(Int(1110)) }"#]],
    );
    check(
        &run_parser!(expr(), "+0b01010101"),
        expect_test::expect![[r#"UnaryOp { op: Pos, expr: Immediate(Int(85)) }"#]],
    );
    check(
        &run_parser!(expr(), "-1.0"),
        expect_test::expect![[r#"UnaryOp { op: Neg, expr: Immediate(Real(1.0)) }"#]],
    );
    check(
        &run_parser!(expr(), "-1"),
        expect_test::expect![[r#"UnaryOp { op: Neg, expr: Immediate(Int(1)) }"#]],
    );
    check(
        &run_parser!(expr(), "-0x133"),
        expect_test::expect![[r#"UnaryOp { op: Neg, expr: Immediate(Int(307)) }"#]],
    );
    check(
        &run_parser!(expr(), "-0b1101"),
        expect_test::expect![[r#"UnaryOp { op: Neg, expr: Immediate(Int(13)) }"#]],
    );
}

#[test]
fn binary_op_exprs() {
    check(
        &run_parser!(expr(), "a * 2.0"),
        expect_test::expect![[
            r#"BinaryOp { op: Mul, lhs: Ident(Ident("a")), rhs: Immediate(Real(2.0)) }"#
        ]],
    );
    check(
        &run_parser!(expr(), "a / 2.0"),
        expect_test::expect![[
            r#"BinaryOp { op: Div, lhs: Ident(Ident("a")), rhs: Immediate(Real(2.0)) }"#
        ]],
    );
    check(
        &run_parser!(expr(), "a % 2.0"),
        expect_test::expect![[
            r#"BinaryOp { op: Mod, lhs: Ident(Ident("a")), rhs: Immediate(Real(2.0)) }"#
        ]],
    );
    check(
        &run_parser!(expr(), "a + 2.0"),
        expect_test::expect![[
            r#"BinaryOp { op: Add, lhs: Ident(Ident("a")), rhs: Immediate(Real(2.0)) }"#
        ]],
    );
    check(
        &run_parser!(expr(), "a - 2.0"),
        expect_test::expect![[
            r#"BinaryOp { op: Sub, lhs: Ident(Ident("a")), rhs: Immediate(Real(2.0)) }"#
        ]],
    );
    check(
        &run_parser!(expr(), "a+2.0"),
        expect_test::expect![[
            r#"BinaryOp { op: Add, lhs: Ident(Ident("a")), rhs: Immediate(Real(2.0)) }"#
        ]],
    );
    check(
        &run_parser!(expr(), "a-2.0"),
        expect_test::expect![[
            r#"BinaryOp { op: Sub, lhs: Ident(Ident("a")), rhs: Immediate(Real(2.0)) }"#
        ]],
    );
    check(
        &run_parser!(expr(), "a < 2.0"),
        expect_test::expect![[
            r#"BinaryOp { op: LessThan, lhs: Ident(Ident("a")), rhs: Immediate(Real(2.0)) }"#
        ]],
    );
    check(
        &run_parser!(expr(), "a > 2.0"),
        expect_test::expect![[
            r#"BinaryOp { op: GreaterThan, lhs: Ident(Ident("a")), rhs: Immediate(Real(2.0)) }"#
        ]],
    );
    check(
        &run_parser!(expr(), "a <= 2.0"),
        expect_test::expect![[
            r#"BinaryOp { op: LessThanOrEqual, lhs: Ident(Ident("a")), rhs: Immediate(Real(2.0)) }"#
        ]],
    );
    check(
        &run_parser!(expr(), "a >= 2.0"),
        expect_test::expect![[
            r#"BinaryOp { op: GreaterThanOrEqual, lhs: Ident(Ident("a")), rhs: Immediate(Real(2.0)) }"#
        ]],
    );
    check(
        &run_parser!(expr(), "a == 2.0"),
        expect_test::expect![[
            r#"BinaryOp { op: Equal, lhs: Ident(Ident("a")), rhs: Immediate(Real(2.0)) }"#
        ]],
    );
    check(
        &run_parser!(expr(), "a != 2.0"),
        expect_test::expect![[
            r#"BinaryOp { op: NotEqual, lhs: Ident(Ident("a")), rhs: Immediate(Real(2.0)) }"#
        ]],
    );
}

#[test]
fn complex_exprs() {
    check(
        &run_parser!(expr(), "2 * b * 3"),
        expect_test::expect![[
            r#"BinaryOp { op: Mul, lhs: BinaryOp { op: Mul, lhs: Immediate(Int(2)), rhs: Ident(Ident("b")) }, rhs: Immediate(Int(3)) }"#
        ]],
    );
    check(
        &run_parser!(expr(), "2 < b * 3"),
        expect_test::expect![[
            r#"BinaryOp { op: LessThan, lhs: Immediate(Int(2)), rhs: BinaryOp { op: Mul, lhs: Ident(Ident("b")), rhs: Immediate(Int(3)) } }"#
        ]],
    );
    check(
        &run_parser!(expr(), "2.0 > b * 3.0"),
        expect_test::expect![[
            r#"BinaryOp { op: GreaterThan, lhs: Immediate(Real(2.0)), rhs: BinaryOp { op: Mul, lhs: Ident(Ident("b")), rhs: Immediate(Real(3.0)) } }"#
        ]],
    );
    check(
        &run_parser!(expr(), "2.0 * b < 3.0"),
        expect_test::expect![[
            r#"BinaryOp { op: LessThan, lhs: BinaryOp { op: Mul, lhs: Immediate(Real(2.0)), rhs: Ident(Ident("b")) }, rhs: Immediate(Real(3.0)) }"#
        ]],
    );
    check(
        &run_parser!(expr(), "2 > b < 3"),
        expect_test::expect![[
            r#"BinaryOp { op: LessThan, lhs: BinaryOp { op: GreaterThan, lhs: Immediate(Int(2)), rhs: Ident(Ident("b")) }, rhs: Immediate(Int(3)) }"#
        ]],
    );
    check(
        &run_parser!(expr(), "2 != b < 3"),
        expect_test::expect![[
            r#"BinaryOp { op: LessThan, lhs: BinaryOp { op: NotEqual, lhs: Immediate(Int(2)), rhs: Ident(Ident("b")) }, rhs: Immediate(Int(3)) }"#
        ]],
    );
    check(
        &run_parser!(expr(), "2 < b != 3"),
        expect_test::expect![[
            r#"BinaryOp { op: NotEqual, lhs: BinaryOp { op: LessThan, lhs: Immediate(Int(2)), rhs: Ident(Ident("b")) }, rhs: Immediate(Int(3)) }"#
        ]],
    );
    check(
        &run_parser!(expr(), "a > b * c < d"),
        expect_test::expect![[
            r#"BinaryOp { op: LessThan, lhs: BinaryOp { op: GreaterThan, lhs: Ident(Ident("a")), rhs: BinaryOp { op: Mul, lhs: Ident(Ident("b")), rhs: Ident(Ident("c")) } }, rhs: Ident(Ident("d")) }"#
        ]],
    );
    check(
        &run_parser!(expr(), "2 + 3 * 4"),
        expect_test::expect!["BinaryOp { op: Add, lhs: Immediate(Int(2)), rhs: BinaryOp { op: Mul, lhs: Immediate(Int(3)), rhs: Immediate(Int(4)) } }"],
    );
    check(
        &run_parser!(expr(), "10 - 8 / 4"),
        expect_test::expect!["BinaryOp { op: Sub, lhs: Immediate(Int(10)), rhs: BinaryOp { op: Div, lhs: Immediate(Int(8)), rhs: Immediate(Int(4)) } }"],
    );
    check(
        &run_parser!(expr(), "10 + 8 % 4"),
        expect_test::expect!["BinaryOp { op: Add, lhs: Immediate(Int(10)), rhs: BinaryOp { op: Mod, lhs: Immediate(Int(8)), rhs: Immediate(Int(4)) } }"],
    );
    check(
        &run_parser!(expr(), "2 + 3 * 4 < 5"),
        expect_test::expect!["BinaryOp { op: LessThan, lhs: BinaryOp { op: Add, lhs: Immediate(Int(2)), rhs: BinaryOp { op: Mul, lhs: Immediate(Int(3)), rhs: Immediate(Int(4)) } }, rhs: Immediate(Int(5)) }"],
    );
    check(
        &run_parser!(expr(), "2 * 3 / 4 < 5"),
        expect_test::expect!["BinaryOp { op: LessThan, lhs: BinaryOp { op: Div, lhs: BinaryOp { op: Mul, lhs: Immediate(Int(2)), rhs: Immediate(Int(3)) }, rhs: Immediate(Int(4)) }, rhs: Immediate(Int(5)) }"],
    );
    check(
        &run_parser!(expr(), "10 - 5 + 3 > 7"),
        expect_test::expect!["BinaryOp { op: GreaterThan, lhs: BinaryOp { op: Add, lhs: BinaryOp { op: Sub, lhs: Immediate(Int(10)), rhs: Immediate(Int(5)) }, rhs: Immediate(Int(3)) }, rhs: Immediate(Int(7)) }"],
    );
    check(
        &run_parser!(expr(), "10 % 2 * 4 < 3"),
        expect_test::expect!["BinaryOp { op: LessThan, lhs: BinaryOp { op: Mul, lhs: BinaryOp { op: Mod, lhs: Immediate(Int(10)), rhs: Immediate(Int(2)) }, rhs: Immediate(Int(4)) }, rhs: Immediate(Int(3)) }"],
    );
    check(
        &run_parser!(expr(), "2 + 3 * 4 - 5 / 2 > 1"),
        expect_test::expect!["BinaryOp { op: GreaterThan, lhs: BinaryOp { op: Sub, lhs: BinaryOp { op: Add, lhs: Immediate(Int(2)), rhs: BinaryOp { op: Mul, lhs: Immediate(Int(3)), rhs: Immediate(Int(4)) } }, rhs: BinaryOp { op: Div, lhs: Immediate(Int(5)), rhs: Immediate(Int(2)) } }, rhs: Immediate(Int(1)) }"],
    );
}

#[test]
fn idents() {
    check(
        &run_parser!(ident(), "foobar"),
        expect_test::expect![[r#"Ident("foobar")"#]],
    );
    check(
        &run_parser!(ident(), "foo_bar"),
        expect_test::expect![[r#"Ident("foo_bar")"#]],
    );
    check(
        &run_parser!(ident(), "FOO_bar"),
        expect_test::expect![[r#"Ident("FOO_bar")"#]],
    );
    check(
        &run_parser!(ident(), "__FOO"),
        expect_test::expect![[r#"Ident("__FOO")"#]],
    );
    check(
        &run_parser!(ident(), "_2_FOO1"),
        expect_test::expect![[r#"Ident("_2_FOO1")"#]],
    );
    check(
        &run_parser!(ident(), "_"),
        expect_test::expect![[r#"Ident("_")"#]],
    );
    check(
        &run_parser!(ident(), "12_ab"),
        expect_test::expect![[r#"
            @0..2: found "12" but expected something else
        "#]],
    );
    check(
        // Lexer will split this into 3 tokens, ident() will parse the first one.
        &run_parser!(ident(), "ab*cd"),
        expect_test::expect![[r#"Ident("ab")"#]],
    );
}

#[test]
fn fn_decl_test() {
    let src = r#"
fn foo(x: real, y: real) -> real {
    let z = 5.0;
    z
}
"#;

    check(
        &run_parser!(yurt_program(), src),
        expect_test::expect![[
            r#"[Fn { name: Ident("foo"), params: [(Ident("x"), Real), (Ident("y"), Real)], return_type: Real, body: Block { statements: [Let(LetDecl { name: Ident("z"), ty: None, init: Some(Immediate(Real(5.0))) })], final_expr: Ident(Ident("z")) } }]"#
        ]],
    );
}

#[test]
fn fn_call() {
    let src = r#"
let x = foo(a*3, c);
"#;

    check(
        &run_parser!(yurt_program(), src),
        expect_test::expect![[
            r#"[Let(LetDecl { name: Ident("x"), ty: None, init: Some(Call { name: Ident("foo"), args: [BinaryOp { op: Mul, lhs: Ident(Ident("a")), rhs: Immediate(Int(3)) }, Ident(Ident("c"))] }) })]"#
        ]],
    );
}

#[test]
fn code_blocks() {
    check(
        &run_parser!(let_decl(expr()), "let x = { 0 };"),
        expect_test::expect![[
            r#"Let(LetDecl { name: Ident("x"), ty: None, init: Some(Block(Block { statements: [], final_expr: Immediate(Int(0)) })) })"#
        ]],
    );

    check(
        &run_parser!(let_decl(expr()), "let x = { constraint x > 0.0; 0.0 };"),
        expect_test::expect![[
            r#"Let(LetDecl { name: Ident("x"), ty: None, init: Some(Block(Block { statements: [Constraint(BinaryOp { op: GreaterThan, lhs: Ident(Ident("x")), rhs: Immediate(Real(0.0)) })], final_expr: Immediate(Real(0.0)) })) })"#
        ]],
    );

    check(
        &run_parser!(
            constraint_decl(expr()),
            "constraint { constraint { true }; x > 0 };"
        ),
        expect_test::expect![[
            r#"Constraint(Block(Block { statements: [Constraint(Block(Block { statements: [], final_expr: Immediate(Bool(true)) }))], final_expr: BinaryOp { op: GreaterThan, lhs: Ident(Ident("x")), rhs: Immediate(Int(0)) } }))"#
        ]],
    );

    check(
        &run_parser!(let_decl(expr()), "let x = { 1.0 } * { 2.0 };"),
        expect_test::expect![[
            r#"Let(LetDecl { name: Ident("x"), ty: None, init: Some(BinaryOp { op: Mul, lhs: Block(Block { statements: [], final_expr: Immediate(Real(1.0)) }), rhs: Block(Block { statements: [], final_expr: Immediate(Real(2.0)) }) }) })"#
        ]],
    );

    check(
        &format!("{:?}", run_parser!(let_decl(expr()), "let x = {};")),
        expect_test::expect![[
            r#""@9..10: found \"}\" but expected \"!\", \"+\", \"-\", \"{\", \"(\", \"if\", \"let\",  or \"constraint\"\n""#
        ]],
    );
}

#[test]
fn if_exprs() {
    check(
        &run_parser!(if_expr(expr()), "if cond { 1 }"),
        expect_test::expect![[r#"
            @13..13: found end of input but expected "else"
        "#]],
    );

    check(
        &run_parser!(if_expr(expr()), "if cond { 1 } else { 0 }"),
        expect_test::expect![[
            r#"If(IfExpr { condition: Ident(Ident("cond")), then_block: Block { statements: [], final_expr: Immediate(Int(1)) }, else_block: Block { statements: [], final_expr: Immediate(Int(0)) } })"#
        ]],
    );

    check(
        &run_parser!(
            if_expr(expr()),
            "if cond { if cond { 1 } else { 0 } } else { 2 }"
        ),
        expect_test::expect![[
            r#"If(IfExpr { condition: Ident(Ident("cond")), then_block: Block { statements: [], final_expr: If(IfExpr { condition: Ident(Ident("cond")), then_block: Block { statements: [], final_expr: Immediate(Int(1)) }, else_block: Block { statements: [], final_expr: Immediate(Int(0)) } }) }, else_block: Block { statements: [], final_expr: Immediate(Int(2)) } })"#
        ]],
    );

    check(
        &run_parser!(
            if_expr(expr()),
            "if cond { 1.0 } else { if cond { 2.0 } else { 3.0 } }"
        ),
        expect_test::expect![[
            r#"If(IfExpr { condition: Ident(Ident("cond")), then_block: Block { statements: [], final_expr: Immediate(Real(1.0)) }, else_block: Block { statements: [], final_expr: If(IfExpr { condition: Ident(Ident("cond")), then_block: Block { statements: [], final_expr: Immediate(Real(2.0)) }, else_block: Block { statements: [], final_expr: Immediate(Real(3.0)) } }) } })"#
        ]],
    );
}

#[test]
fn tuple_expressions() {
    check(
        &run_parser!(expr(), r#"(0,)"#),
        expect_test::expect!["Tuple([Immediate(Int(0))])"],
    );

    check(
        &run_parser!(expr(), r#"(0, 1.0, "foo")"#),
        expect_test::expect![[
            r#"Tuple([Immediate(Int(0)), Immediate(Real(1.0)), Immediate(String("foo"))])"#
        ]],
    );

    check(
        &run_parser!(expr(), r#"(0, (1.0, "bar"), "foo")"#),
        expect_test::expect![[
            r#"Tuple([Immediate(Int(0)), Tuple([Immediate(Real(1.0)), Immediate(String("bar"))]), Immediate(String("foo"))])"#
        ]],
    );

    check(
        &run_parser!(expr(), r#"( { 42 }, if cond { 2 } else { 3 }, foo() )"#),
        expect_test::expect![[
            r#"Tuple([Block(Block { statements: [], final_expr: Immediate(Int(42)) }), If(IfExpr { condition: Ident(Ident("cond")), then_block: Block { statements: [], final_expr: Immediate(Int(2)) }, else_block: Block { statements: [], final_expr: Immediate(Int(3)) } }), Call { name: Ident("foo"), args: [] }])"#
        ]],
    );

    check(
        &run_parser!(expr(), r#"t.0 + t.9999999"#),
        expect_test::expect![[
            r#"BinaryOp { op: Add, lhs: TupleIndex { tuple: Ident(Ident("t")), index: 0 }, rhs: TupleIndex { tuple: Ident(Ident("t")), index: 9999999 } }"#
        ]],
    );

    check(
        &run_parser!(expr(), r#"(0, 1).0"#),
        expect_test::expect![
            "TupleIndex { tuple: Tuple([Immediate(Int(0)), Immediate(Int(1))]), index: 0 }"
        ],
    );

    check(
        &run_parser!(expr(), r#"t.0 .0"#),
        expect_test::expect![[
            r#"TupleIndex { tuple: TupleIndex { tuple: Ident(Ident("t")), index: 0 }, index: 0 }"#
        ]],
    );

    check(
        &run_parser!(expr(), "t \r .1 .2.2. \n 3 . \t 13 . 1.1"),
        expect_test::expect![[
            r#"TupleIndex { tuple: TupleIndex { tuple: TupleIndex { tuple: TupleIndex { tuple: TupleIndex { tuple: TupleIndex { tuple: TupleIndex { tuple: Ident(Ident("t")), index: 1 }, index: 2 }, index: 2 }, index: 3 }, index: 13 }, index: 1 }, index: 1 }"#
        ]],
    );

    check(
        &run_parser!(expr(), r#"foo().0.1"#),
        expect_test::expect![[
            r#"TupleIndex { tuple: TupleIndex { tuple: Call { name: Ident("foo"), args: [] }, index: 0 }, index: 1 }"#
        ]],
    );

    check(
        &run_parser!(expr(), r#"{ (0, 0) }.0"#),
        expect_test::expect!["TupleIndex { tuple: Block(Block { statements: [], final_expr: Tuple([Immediate(Int(0)), Immediate(Int(0))]) }), index: 0 }"],
    );

    check(
        &run_parser!(expr(), r#"if true { (0, 0) } else { (0, 0) }.0"#),
        expect_test::expect!["TupleIndex { tuple: If(IfExpr { condition: Immediate(Bool(true)), then_block: Block { statements: [], final_expr: Tuple([Immediate(Int(0)), Immediate(Int(0))]) }, else_block: Block { statements: [], final_expr: Tuple([Immediate(Int(0)), Immediate(Int(0))]) } }), index: 0 }"],
    );

    // This parses because `1 + 2` is an expression, but it should fail in semantic analysis.
    check(
        &run_parser!(expr(), "1 + 2 .3"),
        expect_test::expect!["BinaryOp { op: Add, lhs: Immediate(Int(1)), rhs: TupleIndex { tuple: Immediate(Int(2)), index: 3 } }"],
    );

    check(
        &run_parser!(let_decl(expr()), "let x = t.0xa;"),
        expect_test::expect![[r#"
            @10..13: invalid integer value "0xa" for tuple index
        "#]],
    );

    check(
        &run_parser!(let_decl(expr()), "let x = t.111111111111111111111111111;"),
        expect_test::expect![[r#"
            @10..37: invalid integer value "111111111111111111111111111" for tuple index
        "#]],
    );

    check(
        &run_parser!(let_decl(expr()), "let x = t.111111111111111111111111111.2;"),
        expect_test::expect![[r#"
            @10..37: invalid integer value "111111111111111111111111111" for tuple index
        "#]],
    );

    check(
        &run_parser!(let_decl(expr()), "let x = t.2.111111111111111111111111111;"),
        expect_test::expect![[r#"
            @12..39: invalid integer value "111111111111111111111111111" for tuple index
        "#]],
    );

    check(
        &run_parser!(
            let_decl(expr()),
            "let x = t.222222222222222222222.111111111111111111111111111;"
        ),
        expect_test::expect![[r#"
            @10..31: invalid integer value "222222222222222222222" for tuple index
        "#]],
    );

    check(
        &run_parser!(let_decl(expr()), "let x = t.1e5;"),
        expect_test::expect![[r#"
            @10..13: invalid value "1e5" for tuple index
        "#]],
    );

    check(
        &run_parser!(let_decl(expr()), "let x = t.a;"),
        expect_test::expect![[r#"
            @10..11: invalid value "a" for tuple index
        "#]],
    );

    check(
        &run_parser!(let_decl(expr()), "let bad_typle:() = ();"),
        expect_test::expect![[r#"
            @14..16: empty tuple types are not allowed
            @19..21: empty tuple expressions are not allowed
        "#]],
    );
}

#[test]
fn basic_program() {
    let src = r#"
let low_val: real = 1.23;
let high_val = 4.56;        // Implicit type.

// Here's the constraints.
constraint mid > low_val * 2.0;
constraint mid < high_val;

solve minimize mid;
"#;

    check(
        &run_parser!(yurt_program(), src),
        expect_test::expect![[
            r#"[Let(LetDecl { name: Ident("low_val"), ty: Some(Real), init: Some(Immediate(Real(1.23))) }), Let(LetDecl { name: Ident("high_val"), ty: None, init: Some(Immediate(Real(4.56))) }), Constraint(BinaryOp { op: GreaterThan, lhs: Ident(Ident("mid")), rhs: BinaryOp { op: Mul, lhs: Ident(Ident("low_val")), rhs: Immediate(Real(2.0)) } }), Constraint(BinaryOp { op: LessThan, lhs: Ident(Ident("mid")), rhs: Ident(Ident("high_val")) }), Solve(Minimize(Ident("mid")))]"#
        ]],
    );
}

#[test]
fn with_errors() {
    check(
        &run_parser!(yurt_program(), "let low_val: bad = 1.23"),
        expect_test::expect![[r#"
            @13..16: found "bad" but expected "(", "real", "int", "bool",  or "string"
        "#]],
    );
}

#[test]
fn fn_errors() {
    check(
        &run_parser!(yurt_program(), "fn foo() {5}"),
        expect_test::expect![[r#"
            @9..10: found "{" but expected "->"
        "#]],
    );

    check(
        &run_parser!(yurt_program(), "fn foo() -> real {}"),
        expect_test::expect![[r#"
            @18..19: found "}" but expected "!", "+", "-", "{", "(", "if", "let",  or "constraint"
        "#]],
    );
}

#[test]
fn out_of_order_decls() {
    let src = r#"
solve maximize low;
constraint low < high;
let high = 2.0;
solve satisfy;
let low = 1.0;
"#;

    check(
        &run_parser!(yurt_program(), src),
        expect_test::expect![[
            r#"[Solve(Maximize(Ident("low"))), Constraint(BinaryOp { op: LessThan, lhs: Ident(Ident("low")), rhs: Ident(Ident("high")) }), Let(LetDecl { name: Ident("high"), ty: None, init: Some(Immediate(Real(2.0))) }), Solve(Satisfy), Let(LetDecl { name: Ident("low"), ty: None, init: Some(Immediate(Real(1.0))) })]"#
        ]],
    );
}

#[test]
fn keywords_as_identifiers_errors() {
    for keyword in KEYWORDS {
        let src = format!("let {keyword} = 5;");
        assert_eq!(
            &run_parser!(yurt_program(), &src),
            &format!(
                "@4..{}: expected identifier, found keyword \"{keyword}\"\n",
                4 + format!("{keyword}").len() // End of the error span
            ),
            "Check \"identifier as keyword\" error for  keyword \"{}\"",
            keyword
        );
    }
}

#[test]
fn test_parse_str_to_ast() {
    check(
        &format!("{:?}", parse_str_to_ast("let x = 5;", "my_file")),
        expect_test::expect![[
            r#"Ok([Let(LetDecl { name: Ident("x"), ty: None, init: Some(Immediate(Int(5))) })])"#
        ]],
    );
    check(
        &format!("{:?}", parse_str_to_ast("let x = 5", "my_file")),
        expect_test::expect![[r#"Err(could not compile "my_file" due to previous error)"#]],
    );
    check(
        &format!("{:?}", parse_str_to_ast("@ @", "my_file")),
        expect_test::expect![[r#"Err(could not compile "my_file" due to 2 previous errors)"#]],
    );
}

#[test]
fn big_ints() {
    check(
        &run_parser!(
            let_decl(expr()),
            "let blah = 1234567890123456789012345678901234567890;"
        ),
        expect_test::expect![[
            r#"Let(LetDecl { name: Ident("blah"), ty: None, init: Some(Immediate(BigInt(1234567890123456789012345678901234567890))) })"#
        ]],
    );
    check(
        &run_parser!(
            let_decl(expr()),
            "let blah = 0xfeedbadf00d2adeadcafed00dbabeface;"
        ),
        // Confirmed by using the Python REPL to convert from hex to dec...
        expect_test::expect![[
            r#"Let(LetDecl { name: Ident("blah"), ty: None, init: Some(Immediate(BigInt(5421732407698601623698172315373246806734))) })"#
        ]],
    );
    check(
        &run_parser!(
            expr(),
            "0b110100101001010101010101010101010011010011010101010101010101010101010101010 + \
            0b01001001010110101010101001010101010010100100101001010010100100100001010"
        ),
        // Again confirmed using the Python REPL.  Handy.
        expect_test::expect![
            "BinaryOp { op: Add, lhs: Immediate(BigInt(31076614848392666458794)), rhs: Immediate(BigInt(676572722683907229962)) }"
        ],
    );
}<|MERGE_RESOLUTION|>--- conflicted
+++ resolved
@@ -59,7 +59,6 @@
 }
 
 #[test]
-<<<<<<< HEAD
 fn immediates() {
     check(
         &run_parser!(immediate(), "0x88;"),
@@ -92,10 +91,7 @@
 }
 
 #[test]
-fn let_decls() {
-=======
 fn use_statements() {
->>>>>>> 7747cbcf
     check(
         &run_parser!(yurt_program(), "use *; use ::*;"),
         expect_test::expect!["[Use { is_absolute: false, use_tree: Glob }, Use { is_absolute: true, use_tree: Glob }]"],
