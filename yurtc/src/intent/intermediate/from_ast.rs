use crate::{
<<<<<<< HEAD
    ast::{self, Ident},
    contract,
    error::{CompileError, Span},
=======
    ast, contract,
    error::CompileError,
>>>>>>> cdce5ea4
    expr,
    intent::{Path, Solve},
    span::Span,
    types,
};

use super::{
    Block, ContractDecl, Expr, FnDecl, InterfaceDecl, IntermediateIntent, State, Type, Var,
};

use std::collections::HashMap;

pub(super) fn from_ast(ast: &[ast::Decl]) -> super::Result<IntermediateIntent> {
    let mut expr_ctx = ExprContext::default();

    let mut directives = Vec::new();

    let mut funcs = Vec::new();
    let mut enums = Vec::new();
    let mut interfaces = Vec::new();
    let mut contracts = Vec::new();
    let mut externs = Vec::new();
    let mut new_types = Vec::new();

    for decl in ast {
        match decl {
            ast::Decl::Use { span, .. } => {
                return Err(CompileError::Internal {
                    span: span.clone(),
                    msg: "Use statements must be removed from AST before conversion to Intent.",
                });
            }

            ast::Decl::Let {
                name,
                ty,
                init,
                span,
            } => {
                expr_ctx.check_unique_symbol(name)?;
                expr_ctx.unpack_let_decl(name, ty, init, span)?;
            }

            ast::Decl::State { name, ty, init, .. } => {
                expr_ctx.check_unique_symbol(name)?;
                expr_ctx.convert_state(name, ty, init)?;
            }

            ast::Decl::Enum(enum_decl) => {
                enums.push(enum_decl.clone());
            }

            ast::Decl::Constraint { expr, span } => {
                let expr = expr_ctx.convert_expr(expr)?;
                expr_ctx.constraints.push((expr, span.clone()));
            }

            ast::Decl::Fn { fn_sig, body, span } => {
                expr_ctx.check_unique_symbol(&fn_sig.name)?;

                let mut local_expr_ctx = ExprContext::default();
                let returned_constraint = local_expr_ctx.convert_block(body)?;

                funcs.push((
                    FnDecl {
                        sig: expr_ctx.convert_fn_sig(fn_sig)?,
                        local_vars: local_expr_ctx.vars,
                        local_constraints: local_expr_ctx.constraints,
                        returned_constraint,
                    },
                    span.clone(),
                ))
            }

            ast::Decl::Solve { directive, span } => {
                let what = match directive {
                    ast::SolveFunc::Satisfy => Solve::Satisfy,
                    ast::SolveFunc::Minimize(id) => Solve::Minimize(convert_path(id)?),
                    ast::SolveFunc::Maximize(id) => Solve::Maximize(convert_path(id)?),
                };
                directives.push((what, span.clone()));
            }

            ast::Decl::Interface(iface_decl) => {
                interfaces.push(expr_ctx.convert_interface(iface_decl)?);
            }

            ast::Decl::Contract(contract_decl) => {
                contracts.push(expr_ctx.convert_contract(contract_decl)?);
            }
            ast::Decl::Extern { functions, span } => {
                externs.push((
                    convert_vec(functions, |fnsig| expr_ctx.convert_fn_sig(fnsig))?,
                    span.clone(),
                ));
            }
            ast::Decl::NewType { name, ty, span } => {
                expr_ctx.check_unique_symbol(name)?;
                new_types.push((name, expr_ctx.convert_type(ty)?, span));
            }
        }
    }

    Ok(IntermediateIntent {
        states: expr_ctx.states,
        vars: expr_ctx.vars,
        constraints: expr_ctx.constraints,
        directives,
        funcs,
        enums,
        interfaces,
        contracts,
        externs,
    })
}

#[derive(Default)]
struct ExprContext {
    names: HashMap<Path, Span>,

    states: Vec<(State, Span)>,
    vars: Vec<(Var, Span)>,
    constraints: Vec<(Expr, Span)>,
    new_types: Vec<(Ident, Type, Span)>,
}

impl ExprContext {
    fn check_unique_symbol(&mut self, sym: &ast::Ident) -> super::Result<()> {
        self.names
            .get(&sym.name)
            .map(|prev_span| {
                Err(CompileError::NameClash {
                    sym: sym.name.clone(),
                    span: sym.span.clone(),
                    prev_span: prev_span.clone(),
                })
            })
            .unwrap_or_else(|| {
                self.names.insert(sym.name.clone(), sym.span.clone());
                Ok(())
            })
    }

    fn convert_expr(&mut self, ast_expr: &ast::Expr) -> super::Result<Expr> {
        Ok(match ast_expr {
            ast::Expr::Immediate { value, span } => Expr::Immediate {
                value: value.clone(),
                span: span.clone(),
            },
            ast::Expr::Path(path) => Expr::Path(convert_path(path)?),
            ast::Expr::UnaryOp { op, expr, span } => Expr::UnaryOp {
                op: op.clone(),
                expr: Box::new(self.convert_expr(expr)?),
                span: span.clone(),
            },
            ast::Expr::BinaryOp { op, lhs, rhs, span } => Expr::BinaryOp {
                op: op.clone(),
                lhs: Box::new(self.convert_expr(lhs)?),
                rhs: Box::new(self.convert_expr(rhs)?),
                span: span.clone(),
            },
            ast::Expr::Call { name, args, span } => Expr::Call {
                name: convert_path(name)?,
                args: convert_vec(args, |arg| self.convert_expr(arg))?,
                span: span.clone(),
            },
            ast::Expr::Block(block) => self.convert_block(block)?,
            ast::Expr::If {
                condition,
                then_block,
                else_block,
                span,
            } => Expr::If {
                condition: Box::new(self.convert_expr(condition)?),
                then_block: Block(Box::new(self.convert_block(then_block)?)),
                else_block: Block(Box::new(self.convert_block(else_block)?)),
                span: span.clone(),
            },
            ast::Expr::Cond {
                branches,
                else_result,
                span,
            } => Expr::Cond {
                branches: convert_vec(
                    branches,
                    |expr::CondBranch {
                         condition,
                         result,
                         span,
                     }| {
                        self.convert_expr(condition).and_then(|condition| {
                            self.convert_expr(result).map(|result| expr::CondBranch {
                                condition: Box::new(condition),
                                result: Box::new(result),
                                span: span.clone(),
                            })
                        })
                    },
                )?,
                else_result: Box::new(self.convert_expr(else_result)?),
                span: span.clone(),
            },
            ast::Expr::Array { elements, span } => Expr::Array {
                elements: convert_vec(elements, |element| self.convert_expr(element))?,
                span: span.clone(),
            },
            ast::Expr::ArrayElementAccess { array, index, span } => Expr::ArrayElementAccess {
                array: Box::new(self.convert_expr(array)?),
                index: Box::new(self.convert_expr(index)?),
                span: span.clone(),
            },
            ast::Expr::Tuple { fields, span } => Expr::Tuple {
                fields: convert_vec(fields, |(name, expr)| {
                    self.convert_expr(expr).map(|expr| (name.clone(), expr))
                })?,
                span: span.clone(),
            },
            ast::Expr::TupleFieldAccess { tuple, field, span } => Expr::TupleFieldAccess {
                tuple: Box::new(self.convert_expr(tuple)?),
                field: field.clone(),
                span: span.clone(),
            },
            ast::Expr::Cast { value, ty, span } => Expr::Cast {
                value: Box::new(self.convert_expr(value)?),
                ty: Box::new(self.convert_type(ty)?),
                span: span.clone(),
            },
            ast::Expr::In {
                value,
                collection,
                span,
            } => Expr::In {
                value: Box::new(self.convert_expr(value)?),
                collection: Box::new(self.convert_expr(collection)?),
                span: span.clone(),
            },
        })
    }

    fn convert_type(&mut self, ast_ty: &ast::Type) -> super::Result<Type> {
        Ok(match ast_ty {
            ast::Type::Primitive { kind, span } => Type::Primitive {
                kind: kind.clone(),
                span: span.clone(),
            },
            ast::Type::Array { ty, range, span } => Type::Array {
                ty: Box::new(self.convert_type(ty)?),
                range: self.convert_expr(range)?,
                span: span.clone(),
            },
            ast::Type::Tuple { fields, span } => Type::Tuple {
                fields: convert_vec(fields, |(name, ast_ty)| {
                    self.convert_type(ast_ty).map(|ty| (name.clone(), ty))
                })?,
                span: span.clone(),
            },
            ast::Type::CustomType { path, span } => Type::CustomType {
                path: convert_path(path)?,
                span: span.clone(),
            },
        })
    }

    fn convert_fn_sig(&mut self, ast_fn_sig: &ast::FnSig) -> super::Result<types::FnSig<Type>> {
        let ast::FnSig {
            name,
            params,
            return_type,
            span,
        } = ast_fn_sig;

        Ok(types::FnSig {
            name: name.clone(),
            params: convert_vec(params, |(name, ast_ty)| {
                self.convert_type(ast_ty).map(|ty| (name.clone(), ty))
            })?,
            return_type: self.convert_type(return_type)?,
            span: span.clone(),
        })
    }

    fn convert_block(&mut self, block: &ast::Block) -> super::Result<Expr> {
        let ast::Block {
            statements,
            final_expr,
            ..
        } = block;

        for statement in statements {
            match statement {
                ast::Decl::State { name, ty, init, .. } => {
                    self.check_unique_symbol(name)?;
                    self.convert_state(name, ty, init)?;
                }
                ast::Decl::Let {
                    name,
                    ty,
                    init,
                    span,
                } => {
                    self.check_unique_symbol(name)?;
                    self.unpack_let_decl(name, ty, init, span)?;
                }
                ast::Decl::NewType { name, ty, span, .. } => {
                    self.check_unique_symbol(name)?;
                    let converted_type = self.convert_type(ty)?;
                    self.new_types
                        .push((name.clone(), converted_type, span.clone()));
                }

                ast::Decl::Constraint { expr, span } => {
                    let constraint = self.convert_expr(expr)?;
                    self.constraints.push((constraint, span.clone()));
                }

                // None of the following are allowed in code blocks, only the top-level scope.
                ast::Decl::Use { span, .. }
                | ast::Decl::Fn { span, .. }
                | ast::Decl::Solve { span, .. }
                | ast::Decl::Enum(types::EnumDecl { span, .. })
                | ast::Decl::Interface(contract::InterfaceDecl { span, .. })
                | ast::Decl::Contract(contract::ContractDecl { span, .. })
                | ast::Decl::Extern { span, .. } => {
                    return Err(CompileError::Internal {
                        span: span.clone(),
                        msg: "Fn blocks may only have `let` and `constraint` decls.",
                    });
                }
            }
        }

        self.convert_expr(final_expr)
    }

    fn convert_interface(
        &mut self,
        ast_iface: &ast::InterfaceDecl,
    ) -> super::Result<InterfaceDecl> {
        let ast::InterfaceDecl {
            name,
            functions,
            span,
        } = ast_iface;

        Ok(InterfaceDecl {
            name: name.clone(),
            functions: convert_vec(functions, |sig| self.convert_fn_sig(sig))?,
            span: span.clone(),
        })
    }

    fn convert_contract(
        &mut self,
        ast_contract: &ast::ContractDecl,
    ) -> super::Result<ContractDecl> {
        let ast::ContractDecl {
            name,
            id,
            interfaces,
            functions,
            span,
        } = ast_contract;

        Ok(ContractDecl {
            name: name.clone(),
            id: self.convert_expr(id)?,
            interfaces: convert_vec(interfaces, convert_path)?,
            functions: convert_vec(functions, |sig| self.convert_fn_sig(sig))?,
            span: span.clone(),
        })
    }

    fn convert_state(
        &mut self,
        name: &ast::Ident,
        ty: &Option<ast::Type>,
        init: &ast::Expr,
    ) -> super::Result<()> {
        let ty = ty.as_ref().map(|ty| self.convert_type(ty)).transpose()?;
        let expr = self.convert_expr(init)?;
        self.states.push((
            State {
                name: name.name.to_owned(),
                ty,
                expr,
            },
            name.span.clone(),
        ));

        Ok(())
    }

    fn unpack_let_decl(
        &mut self,
        name: &ast::Ident,
        ty: &Option<ast::Type>,
        init: &Option<ast::Expr>,
        span: &Span,
    ) -> super::Result<()> {
        let ty = ty.as_ref().map(|ty| self.convert_type(ty)).transpose()?;
        self.vars.push((
            Var {
                name: name.name.to_owned(),
                ty,
            },
            name.span.clone(),
        ));

        if let Some(init) = init {
            let eq_expr = Expr::BinaryOp {
                op: expr::BinaryOp::Equal,
                lhs: Box::new(Expr::Path(name.name.to_owned())),
                rhs: Box::new(self.convert_expr(init)?),
                span: span.clone(), // Using the span of the `let` decl here
            };
            self.constraints.push((eq_expr, name.span.clone()));
        };

        Ok(())
    }
}

fn convert_path(path: &ast::Path) -> super::Result<Path> {
    // NOTE: for now we're only supporting a single main module, so the path MUST be a single
    // element and we're assuming is_absolute.  After we have the module system implemented then
    // all symbols will be canonicalised and an ast::Path will just be a string.
    if path.path.len() != 1 {
        return Err(CompileError::Internal {
            span: path.span.clone(),
            msg: "Multi-path identifiers are not supported yet.",
        });
    }
    Ok(path.path[0].name.clone())
}

// We're converting vectors by mapping other conversions over their elements.  This little utility
// makes it easy and type-checked.
fn convert_vec<E, R, F>(vec: &[E], f: F) -> super::Result<Vec<R>>
where
    F: FnMut(&E) -> super::Result<R>,
{
    vec.iter().map(f).collect()
}<|MERGE_RESOLUTION|>--- conflicted
+++ resolved
@@ -1,12 +1,7 @@
 use crate::{
-<<<<<<< HEAD
     ast::{self, Ident},
     contract,
-    error::{CompileError, Span},
-=======
-    ast, contract,
     error::CompileError,
->>>>>>> cdce5ea4
     expr,
     intent::{Path, Solve},
     span::Span,
