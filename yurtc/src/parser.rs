--- conflicted
+++ resolved
@@ -263,21 +263,16 @@
 fn let_decls() {
     // let blah
     check(
-<<<<<<< HEAD
-        &format!("{:?}", run_parser!(let_decl(), "let blah = 1.0;")),
-=======
-        &format!("{:?}", run_parser!(let_decl(expr()), "let blah = 1;")),
->>>>>>> 3e8305bf
+        &format!("{:?}", run_parser!(let_decl(expr()), "let blah = 1.0;")),
         expect_test::expect![[
             r#"Ok(Let(LetStatement { name: Ident("blah"), ty: None, init: Immediate(Real(1.0)) }))"#
         ]],
     );
     check(
-<<<<<<< HEAD
-        &format!("{:?}", run_parser!(let_decl(), "let blah: real = 1.0;")),
-=======
-        &format!("{:?}", run_parser!(let_decl(expr()), "let blah: real = 1;")),
->>>>>>> 3e8305bf
+        &format!(
+            "{:?}",
+            run_parser!(let_decl(expr()), "let blah: real = 1.0;")
+        ),
         expect_test::expect![[
             r#"Ok(Let(LetStatement { name: Ident("blah"), ty: Some(Real), init: Immediate(Real(1.0)) }))"#
         ]],
@@ -287,41 +282,47 @@
         expect_test::expect!["Err([Simple { span: 14..14, reason: Unexpected, expected: {Some(Eq)}, found: None, label: None }])"],
     );
     check(
-        &format!("{:?}", run_parser!(let_decl(), "let blah = 1;")),
+        &format!("{:?}", run_parser!(let_decl(expr()), "let blah = 1;")),
         expect_test::expect![[
             r#"Ok(Let(LetStatement { name: Ident("blah"), ty: None, init: Immediate(Int(1)) }))"#
         ]],
     );
     check(
-        &format!("{:?}", run_parser!(let_decl(), "let blah: int = 1;")),
+        &format!("{:?}", run_parser!(let_decl(expr()), "let blah: int = 1;")),
         expect_test::expect![[
             r#"Ok(Let(LetStatement { name: Ident("blah"), ty: Some(Int), init: Immediate(Int(1)) }))"#
         ]],
     );
     check(
-        &format!("{:?}", run_parser!(let_decl(), "let blah: int")),
+        &format!("{:?}", run_parser!(let_decl(expr()), "let blah: int")),
         expect_test::expect!["Err([Simple { span: 13..13, reason: Unexpected, expected: {Some(Eq)}, found: None, label: None }])"],
     );
     check(
-        &format!("{:?}", run_parser!(let_decl(), "let blah = true;")),
+        &format!("{:?}", run_parser!(let_decl(expr()), "let blah = true;")),
         expect_test::expect![[
             r#"Ok(Let(LetStatement { name: Ident("blah"), ty: None, init: Immediate(Bool(true)) }))"#
         ]],
     );
     check(
-        &format!("{:?}", run_parser!(let_decl(), "let blah: bool = false;")),
+        &format!(
+            "{:?}",
+            run_parser!(let_decl(expr()), "let blah: bool = false;")
+        ),
         expect_test::expect![[
             r#"Ok(Let(LetStatement { name: Ident("blah"), ty: Some(Bool), init: Immediate(Bool(false)) }))"#
         ]],
     );
     check(
-        &format!("{:?}", run_parser!(let_decl(), "let blah: bool")),
+        &format!("{:?}", run_parser!(let_decl(expr()), "let blah: bool")),
         expect_test::expect![[
             r#"Err([Simple { span: 14..14, reason: Unexpected, expected: {Some(Eq)}, found: None, label: None }])"#
         ]],
     );
     check(
-        &format!("{:?}", run_parser!(let_decl(), r#"let blah = "hello";"#)),
+        &format!(
+            "{:?}",
+            run_parser!(let_decl(expr()), r#"let blah = "hello";"#)
+        ),
         expect_test::expect![[
             r#"Ok(Let(LetStatement { name: Ident("blah"), ty: None, init: Immediate(String("hello")) }))"#
         ]],
@@ -329,14 +330,14 @@
     check(
         &format!(
             "{:?}",
-            run_parser!(let_decl(), r#"let blah: string = "hello";"#)
+            run_parser!(let_decl(expr()), r#"let blah: string = "hello";"#)
         ),
         expect_test::expect![[
             r#"Ok(Let(LetStatement { name: Ident("blah"), ty: Some(String), init: Immediate(String("hello")) }))"#
         ]],
     );
     check(
-        &format!("{:?}", run_parser!(let_decl(), r#"let blah: string"#)),
+        &format!("{:?}", run_parser!(let_decl(expr()), r#"let blah: string"#)),
         expect_test::expect![[
             r#"Err([Simple { span: 16..16, reason: Unexpected, expected: {Some(Eq)}, found: None, label: None }])"#
         ]],
@@ -346,79 +347,76 @@
 #[test]
 fn var_decls() {
     check(
-<<<<<<< HEAD
-        &format!("{:?}", run_parser!(var_decl(), "var blah;")),
+        &format!("{:?}", run_parser!(var_decl(expr()), "var blah;")),
         expect_test::expect![[
             r#"Ok(Var(VarStatement { name: Ident("blah"), ty: None, init: None }))"#
         ]],
     );
     check(
-        &format!("{:?}", run_parser!(var_decl(), "var blah = 1.0;")),
-=======
+        &format!("{:?}", run_parser!(var_decl(expr()), "var blah = 1.0;")),
+        expect_test::expect![[
+            r#"Ok(Var(VarStatement { name: Ident("blah"), ty: None, init: Some(Immediate(Real(1.0))) }))"#
+        ]],
+    );
+    check(
+        &format!(
+            "{:?}",
+            run_parser!(var_decl(expr()), "var blah: real = 1.0;")
+        ),
+        expect_test::expect![[
+            r#"Ok(Var(VarStatement { name: Ident("blah"), ty: Some(Real), init: Some(Immediate(Real(1.0))) }))"#
+        ]],
+    );
+    check(
+        &format!("{:?}", run_parser!(var_decl(expr()), "var blah: real;")),
+        expect_test::expect![[
+            r#"Ok(Var(VarStatement { name: Ident("blah"), ty: Some(Real), init: None }))"#
+        ]],
+    );
+    check(
         &format!("{:?}", run_parser!(var_decl(expr()), "var blah = 1;")),
->>>>>>> 3e8305bf
-        expect_test::expect![[
-            r#"Ok(Var(VarStatement { name: Ident("blah"), ty: None, init: Some(Immediate(Real(1.0))) }))"#
-        ]],
-    );
-    check(
-<<<<<<< HEAD
-        &format!("{:?}", run_parser!(var_decl(), "var blah: real = 1.0;")),
-=======
-        &format!("{:?}", run_parser!(var_decl(expr()), "var blah: real = 1;")),
->>>>>>> 3e8305bf
-        expect_test::expect![[
-            r#"Ok(Var(VarStatement { name: Ident("blah"), ty: Some(Real), init: Some(Immediate(Real(1.0))) }))"#
-        ]],
-    );
-    check(
-        &format!("{:?}", run_parser!(var_decl(expr()), "var blah: real;")),
-        expect_test::expect![[
-            r#"Ok(Var(VarStatement { name: Ident("blah"), ty: Some(Real), init: None }))"#
-        ]],
-    );
-    check(
-<<<<<<< HEAD
-        &format!("{:?}", run_parser!(var_decl(), "var blah = 1;")),
-=======
-        &format!("{:?}", run_parser!(var_decl(expr()), "var blah;")),
->>>>>>> 3e8305bf
         expect_test::expect![[
             r#"Ok(Var(VarStatement { name: Ident("blah"), ty: None, init: Some(Immediate(Int(1))) }))"#
         ]],
     );
     check(
-        &format!("{:?}", run_parser!(var_decl(), "var blah: int = 1;")),
+        &format!("{:?}", run_parser!(var_decl(expr()), "var blah: int = 1;")),
         expect_test::expect![[
             r#"Ok(Var(VarStatement { name: Ident("blah"), ty: Some(Int), init: Some(Immediate(Int(1))) }))"#
         ]],
     );
     check(
-        &format!("{:?}", run_parser!(var_decl(), "var blah: int;")),
+        &format!("{:?}", run_parser!(var_decl(expr()), "var blah: int;")),
         expect_test::expect![
             r#"Ok(Var(VarStatement { name: Ident("blah"), ty: Some(Int), init: None }))"#
         ],
     );
     check(
-        &format!("{:?}", run_parser!(var_decl(), "var blah = true;")),
+        &format!("{:?}", run_parser!(var_decl(expr()), "var blah = true;")),
         expect_test::expect![[
             r#"Ok(Var(VarStatement { name: Ident("blah"), ty: None, init: Some(Immediate(Bool(true))) }))"#
         ]],
     );
     check(
-        &format!("{:?}", run_parser!(var_decl(), "var blah: bool = false;")),
+        &format!(
+            "{:?}",
+            run_parser!(var_decl(expr()), "var blah: bool = false;")
+        ),
         expect_test::expect![[
             r#"Ok(Var(VarStatement { name: Ident("blah"), ty: Some(Bool), init: Some(Immediate(Bool(false))) }))"#
         ]],
     );
     check(
-        &format!("{:?}", run_parser!(var_decl(), "var blah: bool;")),
+        &format!("{:?}", run_parser!(var_decl(expr()), "var blah: bool;")),
         expect_test::expect![[
             r#"Ok(Var(VarStatement { name: Ident("blah"), ty: Some(Bool), init: None }))"#
         ]],
     );
     check(
-        &format!("{:?}", run_parser!(var_decl(), r#"var blah = "hello";"#)),
+        &format!(
+            "{:?}",
+            run_parser!(var_decl(expr()), r#"var blah = "hello";"#)
+        ),
         expect_test::expect![[
             r#"Ok(Var(VarStatement { name: Ident("blah"), ty: None, init: Some(Immediate(String("hello"))) }))"#
         ]],
@@ -426,14 +424,17 @@
     check(
         &format!(
             "{:?}",
-            run_parser!(var_decl(), r#"var blah: string = "hello";"#)
+            run_parser!(var_decl(expr()), r#"var blah: string = "hello";"#)
         ),
         expect_test::expect![[
             r#"Ok(Var(VarStatement { name: Ident("blah"), ty: Some(String), init: Some(Immediate(String("hello"))) }))"#
         ]],
     );
     check(
-        &format!("{:?}", run_parser!(var_decl(), r#"var blah: string;"#)),
+        &format!(
+            "{:?}",
+            run_parser!(var_decl(expr()), r#"var blah: string;"#)
+        ),
         expect_test::expect![[
             r#"Ok(Var(VarStatement { name: Ident("blah"), ty: Some(String), init: None }))"#
         ]],
@@ -603,14 +604,14 @@
     check(
         &format!("{:?}", run_parser!(let_decl(expr()), "let x = { 0 };")),
         expect_test::expect![[
-            r#"Ok(Let(LetStatement { name: Ident("x"), ty: None, init: CodeBlock(CodeBlock { statements: [], final_expr: Immediate(Real(0.0)) }) }))"#
-        ]],
-    );
-
-    check(
-        &format!(
-            "{:?}",
-            run_parser!(let_decl(expr()), "let x = { constraint x > 0; 0 };")
+            r#"Ok(Let(LetStatement { name: Ident("x"), ty: None, init: CodeBlock(CodeBlock { statements: [], final_expr: Immediate(Int(0)) }) }))"#
+        ]],
+    );
+
+    check(
+        &format!(
+            "{:?}",
+            run_parser!(let_decl(expr()), "let x = { constraint x > 0.0; 0.0 };")
         ),
         expect_test::expect![[
             r#"Ok(Let(LetStatement { name: Ident("x"), ty: None, init: CodeBlock(CodeBlock { statements: [Constraint(BinaryOp { op: GreaterThan, lhs: Ident(Ident("x")), rhs: Immediate(Real(0.0)) })], final_expr: Immediate(Real(0.0)) }) }))"#
@@ -626,14 +627,14 @@
             )
         ),
         expect_test::expect![[
-            r#"Ok(Constraint(CodeBlock(CodeBlock { statements: [Constraint(CodeBlock(CodeBlock { statements: [], final_expr: Ident(Ident("true")) }))], final_expr: BinaryOp { op: GreaterThan, lhs: Ident(Ident("x")), rhs: Immediate(Real(0.0)) } })))"#
-        ]],
-    );
-
-    check(
-        &format!(
-            "{:?}",
-            run_parser!(let_decl(expr()), "let x = { 1 } * { 2 };")
+            r#"Ok(Constraint(CodeBlock(CodeBlock { statements: [Constraint(CodeBlock(CodeBlock { statements: [], final_expr: Immediate(Bool(true)) }))], final_expr: BinaryOp { op: GreaterThan, lhs: Ident(Ident("x")), rhs: Immediate(Int(0)) } })))"#
+        ]],
+    );
+
+    check(
+        &format!(
+            "{:?}",
+            run_parser!(let_decl(expr()), "let x = { 1.0 } * { 2.0 };")
         ),
         expect_test::expect![[
             r#"Ok(Let(LetStatement { name: Ident("x"), ty: None, init: BinaryOp { op: Mul, lhs: CodeBlock(CodeBlock { statements: [], final_expr: Immediate(Real(1.0)) }), rhs: CodeBlock(CodeBlock { statements: [], final_expr: Immediate(Real(2.0)) }) } }))"#
