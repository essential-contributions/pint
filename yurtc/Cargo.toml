[package]
name = "yurtc"
version = "0.1.0"
edition = "2021"

# See more keys and their definitions at https://doc.rust-lang.org/cargo/reference/manifest.html

[dependencies]
anyhow = "1.0"
ariadne = "0.3.0"
chumsky = "0.9"
clap = { version = "4.3", features = ["cargo"] }
<<<<<<< HEAD
itertools = "0.11"
=======
expect-test = "1.4"
itertools = "0.11.0"
>>>>>>> a1abea94
logos = "0.13"
thiserror = "1.0"<|MERGE_RESOLUTION|>--- conflicted
+++ resolved
@@ -10,11 +10,7 @@
 ariadne = "0.3.0"
 chumsky = "0.9"
 clap = { version = "4.3", features = ["cargo"] }
-<<<<<<< HEAD
-itertools = "0.11"
-=======
 expect-test = "1.4"
 itertools = "0.11.0"
->>>>>>> a1abea94
 logos = "0.13"
 thiserror = "1.0"